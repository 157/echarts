/*
* Licensed to the Apache Software Foundation (ASF) under one
* or more contributor license agreements.  See the NOTICE file
* distributed with this work for additional information
* regarding copyright ownership.  The ASF licenses this file
* to you under the Apache License, Version 2.0 (the
* "License"); you may not use this file except in compliance
* with the License.  You may obtain a copy of the License at
*
*   http://www.apache.org/licenses/LICENSE-2.0
*
* Unless required by applicable law or agreed to in writing,
* software distributed under the License is distributed on an
* "AS IS" BASIS, WITHOUT WARRANTIES OR CONDITIONS OF ANY
* KIND, either express or implied.  See the License for the
* specific language governing permissions and limitations
* under the License.
*/

import List from '../../data/List';
import * as zrUtil from 'zrender/src/core/util';
import {defaultEmphasis} from '../../util/model';
import Model from '../../model/Model';
import {encodeHTML} from '../../util/format';
import createGraphFromNodeEdge from '../helper/createGraphFromNodeEdge';
import LegendVisualProvider from '../../visual/LegendVisualProvider';
import {
    SeriesOption,
    SeriesOnCartesianOptionMixin,
    SeriesOnPolarOptionMixin,
    SeriesOnCalendarOptionMixin,
    SeriesOnGeoOptionMixin,
    SeriesOnSingleOptionMixin,
    OptionDataValue,
    RoamOptionMixin,
    LabelOption,
    ItemStyleOption,
    LineStyleOption,
    SymbolOptionMixin,
    BoxLayoutOptionMixin,
    LabelFormatterCallback,
    Dictionary,
    LineLabelOption,
    StatesOptionMixin,
<<<<<<< HEAD
    GraphEdgeItemObject,
    OptionDataValueNumeric
=======
    TooltipRenderMode
>>>>>>> d9d27e26
} from '../../util/types';
import SeriesModel from '../../model/Series';
import Graph from '../../data/Graph';
import GlobalModel from '../../model/Global';
import { VectorArray } from 'zrender/src/core/vector';
import { ForceLayoutInstance } from './forceLayout';
import { LineDataVisual } from '../../visual/commonVisualTypes';

type GraphDataValue = OptionDataValue | OptionDataValue[];

interface GraphEdgeLineStyleOption extends LineStyleOption {
    curveness: number
}

export interface GraphNodeStateOption {
    itemStyle?: ItemStyleOption
    label?: LabelOption
}

interface ExtraNodeStateOption {
    emphasis?: {
        focus?: 'adjacency'
        scale?: boolean
    }
}

interface ExtraEdgeStateOption {
    emphasis?: {
        focus?: 'adjacency'
    }
}

export interface GraphNodeItemOption extends SymbolOptionMixin, GraphNodeStateOption,
    GraphNodeStateOption, StatesOptionMixin<GraphNodeStateOption, ExtraNodeStateOption> {

    id?: string
    name?: string
    value?: GraphDataValue

    /**
     * Fixed x position
     */
    x?: number
    /**
     * Fixed y position
     */
    y?: number

    /**
     * If this node is fixed during force layout.
     */
    fixed?: boolean

    /**
     * Index or name of category
     */
    category?: number | string

    draggable?: boolean
}

export interface GraphEdgeStateOption {
    lineStyle?: GraphEdgeLineStyleOption
    label?: LineLabelOption
}
export interface GraphEdgeItemOption extends
        GraphEdgeStateOption,
        StatesOptionMixin<GraphEdgeStateOption, ExtraEdgeStateOption>,
        GraphEdgeItemObject<OptionDataValueNumeric> {

    value?: number

    /**
     * Symbol of both line ends
     */
    symbol?: string | string[]

    symbolSize?: number | number[]

    ignoreForceLayout?: boolean
}

export interface GraphCategoryItemOption extends SymbolOptionMixin,
    GraphNodeStateOption, StatesOptionMixin<GraphNodeStateOption> {
    name?: string

    value?: OptionDataValue
}

export interface GraphSeriesOption extends SeriesOption,
    SeriesOnCartesianOptionMixin, SeriesOnPolarOptionMixin, SeriesOnCalendarOptionMixin,
    SeriesOnGeoOptionMixin, SeriesOnSingleOptionMixin,
    SymbolOptionMixin,
    RoamOptionMixin,
    BoxLayoutOptionMixin {

    type?: 'graph'

    coordinateSystem?: string

    legendHoverLink?: boolean

    layout?: 'none' | 'force' | 'circular'

    data?: GraphNodeItemOption[]
    nodes?: GraphNodeItemOption[]

    edges?: GraphEdgeItemOption[]
    links?: GraphEdgeItemOption[]

    categories?: GraphCategoryItemOption[]

    focusNodeAdjacency?: boolean

    /**
     * Symbol size scale ratio in roam
     */
    nodeScaleRatio: 0.6,

    draggable?: boolean

    edgeSymbol: string | string[]
    edgeSymbolSize: number | number[]

    edgeLabel?: LineLabelOption & {
        formatter?: LabelFormatterCallback | string
    }
    label?: LabelOption & {
        formatter?: LabelFormatterCallback | string
    }

    itemStyle?: ItemStyleOption
    lineStyle?: GraphEdgeLineStyleOption

    emphasis?: {
        focus?: GraphNodeItemOption['emphasis']['focus']
        scale?: boolean
        label?: LabelOption
        edgeLabel?: LabelOption
        itemStyle?: ItemStyleOption
        lineStyle?: LineStyleOption
    }

    blur?: {
        label?: LabelOption
        edgeLabel?: LabelOption
        itemStyle?: ItemStyleOption
        lineStyle?: LineStyleOption
    }

    select?: {
        label?: LabelOption
        edgeLabel?: LabelOption
        itemStyle?: ItemStyleOption
        lineStyle?: LineStyleOption
    }

    // Configuration of circular layout
    circular?: {
        rotateLabel?: boolean
    }

    // Configuration of force directed layout
    force: {
        initLayout: 'circular' | 'none'
        // Node repulsion. Can be an array to represent range.
        repulsion: number | number[]
        gravity: number
        // Initial friction
        friction: number

        // Edge length. Can be an array to represent range.
        edgeLength: number | number[]

        layoutAnimation: boolean
    }
}

class GraphSeriesModel extends SeriesModel<GraphSeriesOption> {
    static readonly type = 'series.graph';
    readonly type = GraphSeriesModel.type;

    private _categoriesData: List;
    private _categoriesModels: Model<GraphCategoryItemOption>[];

    /**
     * Preserved points during layouting
     */
    preservedPoints?: Dictionary<VectorArray>;

    forceLayout?: ForceLayoutInstance;

    hasSymbolVisual = true;

    init(option: GraphSeriesOption) {
        super.init.apply(this, arguments as any);

        const self = this;
        function getCategoriesData() {
            return self._categoriesData;
        }
        // Provide data for legend select
        this.legendVisualProvider = new LegendVisualProvider(
            getCategoriesData, getCategoriesData
        );

        this.fillDataTextStyle(option.edges || option.links);

        this._updateCategoriesData();
    }

    mergeOption(option: GraphSeriesOption) {
        super.mergeOption.apply(this, arguments as any);

        this.fillDataTextStyle(option.edges || option.links);

        this._updateCategoriesData();
    }

    mergeDefaultAndTheme(option: GraphSeriesOption) {
        super.mergeDefaultAndTheme.apply(this, arguments as any);
        defaultEmphasis(option, 'edgeLabel', ['show']);
    }

    getInitialData(option: GraphSeriesOption, ecModel: GlobalModel): List {
        const edges = option.edges || option.links || [];
        const nodes = option.data || option.nodes || [];
        const self = this;

        if (nodes && edges) {
            return createGraphFromNodeEdge(nodes, edges, this, true, beforeLink).data;
        }

        function beforeLink(nodeData: List, edgeData: List) {
            // Overwrite nodeData.getItemModel to
            nodeData.wrapMethod('getItemModel', function (model) {
                const categoriesModels = self._categoriesModels;
                const categoryIdx = model.getShallow('category');
                const categoryModel = categoriesModels[categoryIdx];
                if (categoryModel) {
                    categoryModel.parentModel = model.parentModel;
                    model.parentModel = categoryModel;
                }
                return model;
            });

            // TODO Inherit resolveParentPath by default in Model#getModel?
            const oldGetModel = Model.prototype.getModel;
            function newGetModel(this: Model, path: any, parentModel?: Model) {
                const model = oldGetModel.call(this, path, parentModel);
                model.resolveParentPath = resolveParentPath;
                return model;
            }

            edgeData.wrapMethod('getItemModel', function (model: Model) {
                model.resolveParentPath = resolveParentPath;
                model.getModel = newGetModel;
                return model;
            });

            function resolveParentPath(this: Model, pathArr: readonly string[]): string[] {
                if (pathArr && (pathArr[0] === 'label' || pathArr[1] === 'label')) {
                    const newPathArr = pathArr.slice();
                    if (pathArr[0] === 'label') {
                        newPathArr[0] = 'edgeLabel';
                    }
                    else if (pathArr[1] === 'label') {
                        newPathArr[1] = 'edgeLabel';
                    }
                    return newPathArr;
                }
                return pathArr as string[];
            }
        }
    }

    getGraph(): Graph {
        return this.getData().graph;
    }

    getEdgeData() {
        return this.getGraph().edgeData as List<GraphSeriesModel, LineDataVisual>;
    }

    getCategoriesData(): List {
        return this._categoriesData;
    }

    /**
     * @override
     */
    formatTooltip(
        dataIndex: number,
        multipleSeries: boolean,
        dataType: string,
        renderMode: TooltipRenderMode
    ) {
        if (dataType === 'edge') {
            const nodeData = this.getData();
            const params = this.getDataParams(dataIndex, dataType);
            const edge = nodeData.graph.getEdgeByIndex(dataIndex);
            const sourceName = nodeData.getName(edge.node1.dataIndex);
            const targetName = nodeData.getName(edge.node2.dataIndex);

            const html = [];
            sourceName != null && html.push(sourceName);
            targetName != null && html.push(targetName);
            let htmlStr = encodeHTML(html.join(' > '));

            if (params.value) {
                htmlStr += ' : ' + encodeHTML(params.value);
            }
            return htmlStr;
        }
        else { // dataType === 'node' or empty
            return super.formatTooltip.apply(this, arguments as any);
        }
    }

    _updateCategoriesData() {
        const categories = zrUtil.map(this.option.categories || [], function (category) {
            // Data must has value
            return category.value != null ? category : zrUtil.extend({
                value: 0
            }, category);
        });
        const categoriesData = new List(['value'], this);
        categoriesData.initData(categories);

        this._categoriesData = categoriesData;

        this._categoriesModels = categoriesData.mapArray(function (idx) {
            return categoriesData.getItemModel(idx);
        });
    }

    setZoom(zoom: number) {
        this.option.zoom = zoom;
    }

    setCenter(center: number[]) {
        this.option.center = center;
    }

    isAnimationEnabled() {
        return super.isAnimationEnabled()
            // Not enable animation when do force layout
            && !(this.get('layout') === 'force' && this.get(['force', 'layoutAnimation']));
    }

    static defaultOption: GraphSeriesOption = {
        zlevel: 0,
        z: 2,

        coordinateSystem: 'view',

        // Default option for all coordinate systems
        // xAxisIndex: 0,
        // yAxisIndex: 0,
        // polarIndex: 0,
        // geoIndex: 0,

        legendHoverLink: true,

        layout: null,

        focusNodeAdjacency: false,

        // Configuration of circular layout
        circular: {
            rotateLabel: false
        },
        // Configuration of force directed layout
        force: {
            initLayout: null,
            // Node repulsion. Can be an array to represent range.
            repulsion: [0, 50],
            gravity: 0.1,
            // Initial friction
            friction: 0.6,

            // Edge length. Can be an array to represent range.
            edgeLength: 30,

            layoutAnimation: true
        },

        left: 'center',
        top: 'center',
        // right: null,
        // bottom: null,
        // width: '80%',
        // height: '80%',

        symbol: 'circle',
        symbolSize: 10,

        edgeSymbol: ['none', 'none'],
        edgeSymbolSize: 10,
        edgeLabel: {
            position: 'middle',
            distance: 5
        },

        draggable: false,

        roam: false,

        // Default on center of graph
        center: null,

        zoom: 1,
        // Symbol size scale ratio in roam
        nodeScaleRatio: 0.6,

        // cursor: null,

        // categories: [],

        // data: []
        // Or
        // nodes: []
        //
        // links: []
        // Or
        // edges: []

        label: {
            show: false,
            formatter: '{b}'
        },

        itemStyle: {},

        lineStyle: {
            color: '#aaa',
            width: 1,
            curveness: 0,
            opacity: 0.5
        },
        emphasis: {
            scale: true,
            label: {
                show: true
            }
        },

        select: {
            itemStyle: {
                borderColor: '#212121'
            }
        }
    };
}

SeriesModel.registerClass(GraphSeriesModel);

export default GraphSeriesModel;<|MERGE_RESOLUTION|>--- conflicted
+++ resolved
@@ -42,12 +42,9 @@
     Dictionary,
     LineLabelOption,
     StatesOptionMixin,
-<<<<<<< HEAD
     GraphEdgeItemObject,
-    OptionDataValueNumeric
-=======
+    OptionDataValueNumeric,
     TooltipRenderMode
->>>>>>> d9d27e26
 } from '../../util/types';
 import SeriesModel from '../../model/Series';
 import Graph from '../../data/Graph';
