/**
 * @module echarts/chart/helper/Symbol
 */
define(function (require) {

    var zrUtil = require('zrender/core/util');
    var symbolUtil = require('../../util/symbol');
    var graphic = require('../../util/graphic');
    var numberUtil = require('../../util/number');
    var labelHelper = require('./labelHelper');

    function getSymbolSize(data, idx) {
        var symbolSize = data.getItemVisual(idx, 'symbolSize');
        return symbolSize instanceof Array
            ? symbolSize.slice()
            : [+symbolSize, +symbolSize];
    }

    function getScale(symbolSize) {
        return [symbolSize[0] / 2, symbolSize[1] / 2];
    }

    /**
     * @constructor
     * @alias {module:echarts/chart/helper/Symbol}
     * @param {module:echarts/data/List} data
     * @param {number} idx
     * @extends {module:zrender/graphic/Group}
     */
    function Symbol(data, idx, seriesScope) {
        graphic.Group.call(this);

        this.updateData(data, idx, seriesScope);
    }

    var symbolProto = Symbol.prototype;

    function driftSymbol(dx, dy) {
        this.parent.drift(dx, dy);
    }

    symbolProto._createSymbol = function (symbolType, data, idx, symbolSize) {
        // Remove paths created before
        this.removeAll();

        var color = data.getItemVisual(idx, 'color');

        // var symbolPath = symbolUtil.createSymbol(
        //     symbolType, -0.5, -0.5, 1, 1, color
        // );
        // If width/height are set too small (e.g., set to 1) on ios10
        // and macOS Sierra, a circle stroke become a rect, no matter what
        // the scale is set. So we set width/height as 2. See #4150.
        var symbolPath = symbolUtil.createSymbol(
            symbolType, -1, -1, 2, 2, color
        );

        symbolPath.attr({
            z2: 100,
            culling: true,
            scale: getScale(symbolSize)
        });
        // Rewrite drift method
        symbolPath.drift = driftSymbol;

        this._symbolType = symbolType;

        this.add(symbolPath);
    };

    /**
     * Stop animation
     * @param {boolean} toLastFrame
     */
    symbolProto.stopSymbolAnimation = function (toLastFrame) {
        this.childAt(0).stopAnimation(toLastFrame);
    };

    /**
     * FIXME:
     * Caution: This method breaks the encapsulation of this module,
     * but it indeed brings convenience. So do not use the method
     * unless you detailedly know all the implements of `Symbol`,
     * especially animation.
     *
     * Get symbol path element.
     */
    symbolProto.getSymbolPath = function () {
        return this.childAt(0);
    };

    /**
     * Get scale(aka, current symbol size).
     * Including the change caused by animation
     */
    symbolProto.getScale = function () {
        return this.childAt(0).scale;
    };

    /**
     * Highlight symbol
     */
    symbolProto.highlight = function () {
        this.childAt(0).trigger('emphasis');
    };

    /**
     * Downplay symbol
     */
    symbolProto.downplay = function () {
        this.childAt(0).trigger('normal');
    };

    /**
     * @param {number} zlevel
     * @param {number} z
     */
    symbolProto.setZ = function (zlevel, z) {
        var symbolPath = this.childAt(0);
        symbolPath.zlevel = zlevel;
        symbolPath.z = z;
    };

    symbolProto.setDraggable = function (draggable) {
        var symbolPath = this.childAt(0);
        symbolPath.draggable = draggable;
        symbolPath.cursor = draggable ? 'move' : 'pointer';
    };

    /**
     * Update symbol properties
     * @param {module:echarts/data/List} data
     * @param {number} idx
     * @param {Object} [seriesScope]
     * @param {Object} [seriesScope.itemStyle]
     * @param {Object} [seriesScope.hoverItemStyle]
     * @param {Object} [seriesScope.symbolRotate]
     * @param {Object} [seriesScope.symbolOffset]
     * @param {module:echarts/model/Model} [seriesScope.labelModel]
     * @param {module:echarts/model/Model} [seriesScope.hoverLabelModel]
     * @param {boolean} [seriesScope.hoverAnimation]
     * @param {Object} [seriesScope.cursorStyle]
     * @param {module:echarts/model/Model} [seriesScope.itemModel]
     * @param {string} [seriesScope.symbolInnerColor]
     * @param {Object} [seriesScope.fadeIn=false]
     */
    symbolProto.updateData = function (data, idx, seriesScope) {
        this.silent = false;

        var symbolType = data.getItemVisual(idx, 'symbol') || 'circle';
        var seriesModel = data.hostModel;
        var symbolSize = getSymbolSize(data, idx);
        var isInit = symbolType !== this._symbolType;

        if (isInit) {
            this._createSymbol(symbolType, data, idx, symbolSize);
        }
        else {
            var symbolPath = this.childAt(0);
            symbolPath.silent = false;
            graphic.updateProps(symbolPath, {
                scale: getScale(symbolSize)
            }, seriesModel, idx);
        }

        this._updateCommon(data, idx, symbolSize, seriesScope);

        if (isInit) {
            var symbolPath = this.childAt(0);
            var fadeIn = seriesScope && seriesScope.fadeIn;

            var target = {scale: symbolPath.scale.slice()};
            fadeIn && (target.style = {opacity: symbolPath.style.opacity});

            symbolPath.scale = [0, 0];
            fadeIn && (symbolPath.style.opacity = 0);

            graphic.initProps(symbolPath, target, seriesModel, idx);
        }

        this._seriesModel = seriesModel;
    };

    // Update common properties
    var normalStyleAccessPath = ['itemStyle', 'normal'];
    var emphasisStyleAccessPath = ['itemStyle', 'emphasis'];
    var normalLabelAccessPath = ['label', 'normal'];
    var emphasisLabelAccessPath = ['label', 'emphasis'];

    symbolProto._updateCommon = function (data, idx, symbolSize, seriesScope) {
        var symbolPath = this.childAt(0);
        var seriesModel = data.hostModel;
        var color = data.getItemVisual(idx, 'color');

        // Reset style
        if (symbolPath.type !== 'image') {
            symbolPath.useStyle({
                strokeNoScale: true
            });
        }

        var itemStyle = seriesScope && seriesScope.itemStyle;
        var hoverItemStyle = seriesScope && seriesScope.hoverItemStyle;
        var symbolRotate = seriesScope && seriesScope.symbolRotate;
        var symbolOffset = seriesScope && seriesScope.symbolOffset;
        var labelModel = seriesScope && seriesScope.labelModel;
        var hoverLabelModel = seriesScope && seriesScope.hoverLabelModel;
        var hoverAnimation = seriesScope && seriesScope.hoverAnimation;
        var cursorStyle = seriesScope && seriesScope.cursorStyle;

        if (!seriesScope || data.hasItemOption) {
            var itemModel = (seriesScope && seriesScope.itemModel)
                ? seriesScope.itemModel : data.getItemModel(idx);

            // Color must be excluded.
            // Because symbol provide setColor individually to set fill and stroke
            itemStyle = itemModel.getModel(normalStyleAccessPath).getItemStyle(['color']);
            hoverItemStyle = itemModel.getModel(emphasisStyleAccessPath).getItemStyle();

            symbolRotate = itemModel.getShallow('symbolRotate');
            symbolOffset = itemModel.getShallow('symbolOffset');

            labelModel = itemModel.getModel(normalLabelAccessPath);
            hoverLabelModel = itemModel.getModel(emphasisLabelAccessPath);
            hoverAnimation = itemModel.getShallow('hoverAnimation');
            cursorStyle = itemModel.getShallow('cursor');
        }
        else {
            hoverItemStyle = zrUtil.extend({}, hoverItemStyle);
        }

        var elStyle = symbolPath.style;

        symbolPath.attr('rotation', (symbolRotate || 0) * Math.PI / 180 || 0);

        if (symbolOffset) {
            symbolPath.attr('position', [
                numberUtil.parsePercent(symbolOffset[0], symbolSize[0]),
                numberUtil.parsePercent(symbolOffset[1], symbolSize[1])
            ]);
        }

        cursorStyle && symbolPath.attr('cursor', cursorStyle);

        // PENDING setColor before setStyle!!!
        seriesScope && symbolPath.setColor(color, seriesScope.symbolInnerColor);

        symbolPath.setStyle(itemStyle);

        var opacity = data.getItemVisual(idx, 'opacity');
        if (opacity != null) {
            elStyle.opacity = opacity;
        }

        var useNameLabel = seriesScope && seriesScope.useNameLabel;
        var valueDim = !useNameLabel && labelHelper.findLabelValueDim(data);

        // labelHelper.setTextToStyle(
        //     data, idx, valueDim, elStyle, seriesModel, labelModel, color
        // );
        // labelHelper.setTextToStyle(
        //     data, idx, valueDim, hoverItemStyle, seriesModel, hoverLabelModel, color
        // );

<<<<<<< HEAD
        if (useNameLabel || valueDim != null) {
            graphic.setText(elStyle, labelModel, color);
            elStyle.text = labelModel.getShallow('show')
                ? zrUtil.retrieve2(
                    seriesModel.getFormattedLabel(idx, 'normal'),
                    useNameLabel ? data.getName(idx) : data.get(valueDim, idx)
                )
                : null;

            graphic.setText(hoverItemStyle, hoverLabelModel, false);
            hoverItemStyle.text = hoverLabelModel.getShallow('show')
                ? seriesModel.getFormattedLabel(idx, 'emphasis')
                : null;
=======
        if (valueDim != null) {
            graphic.setLabelStyle(
                elStyle, hoverItemStyle, labelModel, hoverLabelModel,
                {
                    labelFetcher: seriesModel,
                    labelDataIndex: idx,
                    defaultText: data.get(valueDim, idx),
                    isRectText: true,
                    autoColor: color
                }
            );
>>>>>>> 7b32cb0b
        }

        symbolPath.off('mouseover')
            .off('mouseout')
            .off('emphasis')
            .off('normal');

        symbolPath.hoverStyle = hoverItemStyle;

        // FIXME
        // Do not use symbol.trigger('emphasis'), but use symbol.highlight() instead.
        graphic.setHoverStyle(symbolPath);

        var scale = getScale(symbolSize);

        if (hoverAnimation && seriesModel.isAnimationEnabled()) {
            var onEmphasis = function() {
                var ratio = scale[1] / scale[0];
                this.animateTo({
                    scale: [
                        Math.max(scale[0] * 1.1, scale[0] + 3),
                        Math.max(scale[1] * 1.1, scale[1] + 3 * ratio)
                    ]
                }, 400, 'elasticOut');
            };
            var onNormal = function() {
                this.animateTo({
                    scale: scale
                }, 400, 'elasticOut');
            };
            symbolPath.on('mouseover', onEmphasis)
                .on('mouseout', onNormal)
                .on('emphasis', onEmphasis)
                .on('normal', onNormal);
        }
    };

    /**
     * @param {Function} cb
     * @param {Object} [opt]
     * @param {Object} [opt.keepLabel=true]
     */
    symbolProto.fadeOut = function (cb, opt) {
        var symbolPath = this.childAt(0);
        // Avoid mistaken hover when fading out
        this.silent = symbolPath.silent = true;
        // Not show text when animating
        !(opt && opt.keepLabel) && (symbolPath.style.text = null);

        graphic.updateProps(
            symbolPath,
            {
                style: {opacity: 0},
                scale: [0, 0]
            },
            this._seriesModel,
            this.dataIndex,
            cb
        );
    };

    zrUtil.inherits(Symbol, graphic.Group);

    return Symbol;
});<|MERGE_RESOLUTION|>--- conflicted
+++ resolved
@@ -262,33 +262,17 @@
         //     data, idx, valueDim, hoverItemStyle, seriesModel, hoverLabelModel, color
         // );
 
-<<<<<<< HEAD
         if (useNameLabel || valueDim != null) {
-            graphic.setText(elStyle, labelModel, color);
-            elStyle.text = labelModel.getShallow('show')
-                ? zrUtil.retrieve2(
-                    seriesModel.getFormattedLabel(idx, 'normal'),
-                    useNameLabel ? data.getName(idx) : data.get(valueDim, idx)
-                )
-                : null;
-
-            graphic.setText(hoverItemStyle, hoverLabelModel, false);
-            hoverItemStyle.text = hoverLabelModel.getShallow('show')
-                ? seriesModel.getFormattedLabel(idx, 'emphasis')
-                : null;
-=======
-        if (valueDim != null) {
             graphic.setLabelStyle(
                 elStyle, hoverItemStyle, labelModel, hoverLabelModel,
                 {
                     labelFetcher: seriesModel,
                     labelDataIndex: idx,
-                    defaultText: data.get(valueDim, idx),
+                    defaultText: useNameLabel ? data.getName(idx) : data.get(valueDim, idx),
                     isRectText: true,
                     autoColor: color
                 }
             );
->>>>>>> 7b32cb0b
         }
 
         symbolPath.off('mouseover')
