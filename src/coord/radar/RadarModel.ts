/*
* Licensed to the Apache Software Foundation (ASF) under one
* or more contributor license agreements.  See the NOTICE file
* distributed with this work for additional information
* regarding copyright ownership.  The ASF licenses this file
* to you under the Apache License, Version 2.0 (the
* "License"); you may not use this file except in compliance
* with the License.  You may obtain a copy of the License at
*
*   http://www.apache.org/licenses/LICENSE-2.0
*
* Unless required by applicable law or agreed to in writing,
* software distributed under the License is distributed on an
* "AS IS" BASIS, WITHOUT WARRANTIES OR CONDITIONS OF ANY
* KIND, either express or implied.  See the License for the
* specific language governing permissions and limitations
* under the License.
*/

import * as zrUtil from 'zrender/src/core/util';
import axisDefault from '../axisDefault';
import Model from '../../model/Model';
import {AxisModelCommonMixin} from '../axisModelCommonMixin';
import ComponentModel from '../../model/Component';
import {
    ComponentOption,
    CircleLayoutOptionMixin,
    LabelOption,
    ColorString
} from '../../util/types';
import { AxisBaseOption, CategoryAxisBaseOption, ValueAxisBaseOption } from '../axisCommonTypes';
import { AxisBaseModel } from '../AxisBaseModel';
import Radar from './Radar';
import {CoordinateSystemHostModel} from '../../coord/CoordinateSystem';

const valueAxisDefault = axisDefault.value;

function defaultsShow(opt: object, show: boolean) {
    return zrUtil.defaults({
        show: show
    }, opt);
}

export interface RadarIndicatorOption {
    name?: string
    /**
     * @deprecated Use `name` instead.
     */
    text?: string
    min?: number
    max?: number
    color?: ColorString

    axisType?: 'value' | 'log'
}

export interface RadarOption extends ComponentOption, CircleLayoutOptionMixin {
    mainType?: 'radar'

    startAngle?: number

    shape?: 'polygon' | 'circle'

    // TODO. axisType seems to have issue.
    // axisType?: 'value' | 'log'

    axisLine?: AxisBaseOption['axisLine']
    axisTick?: AxisBaseOption['axisTick']
    axisLabel?: AxisBaseOption['axisLabel']
    splitLine?: AxisBaseOption['splitLine']
    splitArea?: AxisBaseOption['splitArea']

    // TODO Use axisName?
    axisName?: {
        show?: boolean
        formatter?: string | ((name?: string, indicatorOpt?: InnerIndicatorAxisOption) => string)
    } & LabelOption
    axisNameGap?: number

    triggerEvent?: boolean

    scale?: boolean
    splitNumber?: number

    boundaryGap?: CategoryAxisBaseOption['boundaryGap']
        | ValueAxisBaseOption['boundaryGap']

    indicator?: RadarIndicatorOption[]
}

export type InnerIndicatorAxisOption = AxisBaseOption & {
    // TODO Use type?
    // axisType?: 'value' | 'log'
    showName?: boolean
};

class RadarModel extends ComponentModel<RadarOption> implements CoordinateSystemHostModel {
    static readonly type = 'radar';
    readonly type = RadarModel.type;

    coordinateSystem: Radar;

    private _indicatorModels: AxisBaseModel<InnerIndicatorAxisOption>[];

    optionUpdated() {
        const boundaryGap = this.get('boundaryGap');
        const splitNumber = this.get('splitNumber');
        const scale = this.get('scale');
        const axisLine = this.get('axisLine');
        const axisTick = this.get('axisTick');
        // let axisType = this.get('axisType');
        const axisLabel = this.get('axisLabel');
        const nameTextStyle = this.get('axisName');
        const showName = this.get(['axisName', 'show']);
        const nameFormatter = this.get(['axisName', 'formatter']);
        const nameGap = this.get('axisNameGap');
        const triggerEvent = this.get('triggerEvent');

        const indicatorModels = zrUtil.map(this.get('indicator') || [], function (indicatorOpt) {
            // PENDING
            if (indicatorOpt.max != null && indicatorOpt.max > 0 && !indicatorOpt.min) {
                indicatorOpt.min = 0;
            }
            else if (indicatorOpt.min != null && indicatorOpt.min < 0 && !indicatorOpt.max) {
                indicatorOpt.max = 0;
            }
            let iNameTextStyle = nameTextStyle;
            if (indicatorOpt.color != null) {
                iNameTextStyle = zrUtil.defaults({
                    color: indicatorOpt.color
                }, nameTextStyle);
            }
            // Use same configuration
            const innerIndicatorOpt: InnerIndicatorAxisOption = zrUtil.merge(zrUtil.clone(indicatorOpt), {
                boundaryGap: boundaryGap,
                splitNumber: splitNumber,
                scale: scale,
                axisLine: axisLine,
                axisTick: axisTick,
                // axisType: axisType,
                axisLabel: axisLabel,
                // Compatible with 2 and use text
                name: indicatorOpt.text,
                showName: showName,
                nameLocation: 'end',
                nameGap: nameGap,
                // min: 0,
                nameTextStyle: iNameTextStyle,
                triggerEvent: triggerEvent
            } as InnerIndicatorAxisOption, false);
<<<<<<< HEAD
            if (!showName) {
                innerIndicatorOpt.name = '';
            }
            if (zrUtil.isString(nameFormatter)) {
=======
            if (typeof nameFormatter === 'string') {
>>>>>>> 6b78d5aa
                const indName = innerIndicatorOpt.name;
                innerIndicatorOpt.name = nameFormatter.replace('{value}', indName != null ? indName : '');
            }
            else if (zrUtil.isFunction(nameFormatter)) {
                innerIndicatorOpt.name = nameFormatter(
                    innerIndicatorOpt.name, innerIndicatorOpt
                );
            }

            const model = new Model(innerIndicatorOpt, null, this.ecModel) as AxisBaseModel<InnerIndicatorAxisOption>;
            zrUtil.mixin(model, AxisModelCommonMixin.prototype);
            // For triggerEvent.
            model.mainType = 'radar';
            model.componentIndex = this.componentIndex;

            return model;
        }, this);

        this._indicatorModels = indicatorModels;
    }

    getIndicatorModels() {
        return this._indicatorModels;
    }

    static defaultOption: RadarOption = {

        // zlevel: 0,

        z: 0,

        center: ['50%', '50%'],

        radius: '75%',

        startAngle: 90,

        axisName: {
            show: true
            // formatter: null
            // textStyle: {}
        },

        boundaryGap: [0, 0],

        splitNumber: 5,

        axisNameGap: 15,

        scale: false,

        // Polygon or circle
        shape: 'polygon',

        axisLine: zrUtil.merge(
            {
                lineStyle: {
                    color: '#bbb'
                }
            },
            valueAxisDefault.axisLine
        ),
        axisLabel: defaultsShow(valueAxisDefault.axisLabel, false),
        axisTick: defaultsShow(valueAxisDefault.axisTick, false),
        // axisType: 'value',
        splitLine: defaultsShow(valueAxisDefault.splitLine, true),
        splitArea: defaultsShow(valueAxisDefault.splitArea, true),

        // {text, min, max}
        indicator: []
    };
}

export default RadarModel;<|MERGE_RESOLUTION|>--- conflicted
+++ resolved
@@ -148,14 +148,10 @@
                 nameTextStyle: iNameTextStyle,
                 triggerEvent: triggerEvent
             } as InnerIndicatorAxisOption, false);
-<<<<<<< HEAD
             if (!showName) {
                 innerIndicatorOpt.name = '';
             }
             if (zrUtil.isString(nameFormatter)) {
-=======
-            if (typeof nameFormatter === 'string') {
->>>>>>> 6b78d5aa
                 const indName = innerIndicatorOpt.name;
                 innerIndicatorOpt.name = nameFormatter.replace('{value}', indName != null ? indName : '');
             }
