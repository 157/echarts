--- conflicted
+++ resolved
@@ -87,20 +87,8 @@
          * @private
          */
         this._coordinateSystem = new CoordinateSystemManager();
-<<<<<<< HEAD
-    };
-=======
-
-        /**
-         * Layout instances
-         * @type {Array}
-         * @private
-         */
-        this._layouts = zrUtil.map(layoutClasses, function (Layout) {
-            return new Layout();
-        });
+
     }
->>>>>>> 65ca427d
 
     var echartsProto = ECharts.prototype;
 
