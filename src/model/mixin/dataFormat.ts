--- conflicted
+++ resolved
@@ -28,12 +28,9 @@
     ZRColor,
     OptionDataValue,
     SeriesDataType,
-<<<<<<< HEAD
     ComponentMainType,
-    ComponentSubType
-=======
+    ComponentSubType,
     DimensionLoose
->>>>>>> 94bc97a9
 } from '../../util/types';
 import GlobalModel from '../Global';
 import { TooltipMarkupBlockFragment } from '../../component/tooltip/tooltipMarkup';
