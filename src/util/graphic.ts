/*
* Licensed to the Apache Software Foundation (ASF) under one
* or more contributor license agreements.  See the NOTICE file
* distributed with this work for additional information
* regarding copyright ownership.  The ASF licenses this file
* to you under the Apache License, Version 2.0 (the
* "License"); you may not use this file except in compliance
* with the License.  You may obtain a copy of the License at
*
*   http://www.apache.org/licenses/LICENSE-2.0
*
* Unless required by applicable law or agreed to in writing,
* software distributed under the License is distributed on an
* "AS IS" BASIS, WITHOUT WARRANTIES OR CONDITIONS OF ANY
* KIND, either express or implied.  See the License for the
* specific language governing permissions and limitations
* under the License.
*/

import * as pathTool from 'zrender/src/tool/path';
import * as matrix from 'zrender/src/core/matrix';
import * as vector from 'zrender/src/core/vector';
import Path, { PathProps } from 'zrender/src/graphic/Path';
import Transformable from 'zrender/src/core/Transformable';
import ZRImage, { ImageStyleProps } from 'zrender/src/graphic/Image';
import Group from 'zrender/src/graphic/Group';
import ZRText from 'zrender/src/graphic/Text';
import Circle from 'zrender/src/graphic/shape/Circle';
import Ellipse from 'zrender/src/graphic/shape/Ellipse';
import Sector from 'zrender/src/graphic/shape/Sector';
import Ring from 'zrender/src/graphic/shape/Ring';
import Polygon from 'zrender/src/graphic/shape/Polygon';
import Polyline from 'zrender/src/graphic/shape/Polyline';
import Rect from 'zrender/src/graphic/shape/Rect';
import Line from 'zrender/src/graphic/shape/Line';
import BezierCurve from 'zrender/src/graphic/shape/BezierCurve';
import Arc from 'zrender/src/graphic/shape/Arc';
import CompoundPath from 'zrender/src/graphic/CompoundPath';
import LinearGradient from 'zrender/src/graphic/LinearGradient';
import RadialGradient from 'zrender/src/graphic/RadialGradient';
import BoundingRect from 'zrender/src/core/BoundingRect';
import OrientedBoundingRect from 'zrender/src/core/OrientedBoundingRect';
import Point from 'zrender/src/core/Point';
import IncrementalDisplayable from 'zrender/src/graphic/IncrementalDisplayable';
import * as subPixelOptimizeUtil from 'zrender/src/graphic/helper/subPixelOptimize';
import { Dictionary } from 'zrender/src/core/types';
import Displayable, { DisplayableProps } from 'zrender/src/graphic/Displayable';
import Element, { ElementProps } from 'zrender/src/Element';
import Model from '../model/Model';
import {
    AnimationOptionMixin,
    LabelOption,
    AnimationDelayCallbackParam,
    ZRRectLike,
    ColorString,
    DataModel,
    ECEventData,
    ZRStyleProps,
    ParsedValue,
<<<<<<< HEAD
    BlurScope,
    InnerFocus} from './types';
=======
    CallbackDataParams,
    AnimationPayload
} from './types';
import GlobalModel from '../model/Global';
>>>>>>> 3769757b
import { makeInner } from './model';
import {
    extend,
    isArrayLike,
    map,
    defaults,
    isObject
} from 'zrender/src/core/util';
import * as numberUtil from './number';
import SeriesModel from '../model/Series';
import {interpolateNumber} from 'zrender/src/animation/Animator';
import List from '../data/List';
<<<<<<< HEAD
import { getLabelText } from '../label/labelStyle';
=======
import easing, { AnimationEasing } from 'zrender/src/animation/easing';
>>>>>>> 3769757b


const mathMax = Math.max;
const mathMin = Math.min;

export const EMPTY_OBJ = {};

export const Z2_EMPHASIS_LIFT = 10;


export const _highlightKeyMap: Dictionary<number> = {};

const _customShapeMap: Dictionary<{ new(): Path }> = {};

type ExtendShapeOpt = Parameters<typeof Path.extend>[0];
type ExtendShapeReturn = ReturnType<typeof Path.extend>;


export type TextCommonParams = {
    /**
     * Whether diable drawing box of block (outer most).
     */
    disableBox?: boolean
    /**
     * Specify a color when color is 'inherit',
     * If inheritColor specified, it is used as default textFill.
     */
    inheritColor?: ColorString

    defaultOutsidePosition?: LabelOption['position']

    textStyle?: ZRStyleProps
};

/**
 * Extend shape with parameters
 */
export function extendShape(opts: ExtendShapeOpt): ExtendShapeReturn {
    return Path.extend(opts);
}

const extendPathFromString = pathTool.extendFromString;
type SVGPathOption = Parameters<typeof extendPathFromString>[1];
type SVGPathCtor = ReturnType<typeof extendPathFromString>;
type SVGPath = InstanceType<SVGPathCtor>;
/**
 * Extend path
 */
export function extendPath(pathData: string, opts: SVGPathOption): SVGPathCtor {
    return extendPathFromString(pathData, opts);
}

/**
 * Register a user defined shape.
 * The shape class can be fetched by `getShapeClass`
 * This method will overwrite the registered shapes, including
 * the registered built-in shapes, if using the same `name`.
 * The shape can be used in `custom series` and
 * `graphic component` by declaring `{type: name}`.
 *
 * @param name
 * @param ShapeClass Can be generated by `extendShape`.
 */
export function registerShape(name: string, ShapeClass: {new(): Path}) {
    _customShapeMap[name] = ShapeClass;
}

/**
 * Find shape class registered by `registerShape`. Usually used in
 * fetching user defined shape.
 *
 * [Caution]:
 * (1) This method **MUST NOT be used inside echarts !!!**, unless it is prepared
 * to use user registered shapes.
 * Because the built-in shape (see `getBuiltInShape`) will be registered by
 * `registerShape` by default. That enables users to get both built-in
 * shapes as well as the shapes belonging to themsleves. But users can overwrite
 * the built-in shapes by using names like 'circle', 'rect' via calling
 * `registerShape`. So the echarts inner featrues should not fetch shapes from here
 * in case that it is overwritten by users, except that some features, like
 * `custom series`, `graphic component`, do it deliberately.
 *
 * (2) In the features like `custom series`, `graphic component`, the user input
 * `{tpye: 'xxx'}` does not only specify shapes but also specify other graphic
 * elements like `'group'`, `'text'`, `'image'` or event `'path'`. Those names
 * are reserved names, that is, if some user register a shape named `'image'`,
 * the shape will not be used. If we intending to add some more reserved names
 * in feature, that might bring break changes (disable some existing user shape
 * names). But that case probably rearly happen. So we dont make more mechanism
 * to resolve this issue here.
 *
 * @param name
 * @return The shape class. If not found, return nothing.
 */
export function getShapeClass(name: string): {new(): Path} {
    if (_customShapeMap.hasOwnProperty(name)) {
        return _customShapeMap[name];
    }
}

/**
 * Create a path element from path data string
 * @param pathData
 * @param opts
 * @param rect
 * @param layout 'center' or 'cover' default to be cover
 */
export function makePath(
    pathData: string,
    opts: SVGPathOption,
    rect: ZRRectLike,
    layout?: 'center' | 'cover'
): SVGPath {
    const path = pathTool.createFromString(pathData, opts);
    if (rect) {
        if (layout === 'center') {
            rect = centerGraphic(rect, path.getBoundingRect());
        }
        resizePath(path, rect);
    }
    return path;
}

/**
 * Create a image element from image url
 * @param imageUrl image url
 * @param opts options
 * @param rect constrain rect
 * @param layout 'center' or 'cover'. Default to be 'cover'
 */
export function makeImage(
    imageUrl: string,
    rect: ZRRectLike,
    layout?: 'center' | 'cover'
) {
    const path = new ZRImage({
        style: {
            image: imageUrl,
            x: rect.x,
            y: rect.y,
            width: rect.width,
            height: rect.height
        },
        onload(img) {
            if (layout === 'center') {
                const boundingRect = {
                    width: img.width,
                    height: img.height
                };
                path.setStyle(centerGraphic(rect, boundingRect));
            }
        }
    });
    return path;
}

/**
 * Get position of centered element in bounding box.
 *
 * @param  rect         element local bounding box
 * @param  boundingRect constraint bounding box
 * @return element position containing x, y, width, and height
 */
function centerGraphic(rect: ZRRectLike, boundingRect: {
    width: number
    height: number
}): ZRRectLike {
    // Set rect to center, keep width / height ratio.
    const aspect = boundingRect.width / boundingRect.height;
    let width = rect.height * aspect;
    let height;
    if (width <= rect.width) {
        height = rect.height;
    }
    else {
        width = rect.width;
        height = width / aspect;
    }
    const cx = rect.x + rect.width / 2;
    const cy = rect.y + rect.height / 2;

    return {
        x: cx - width / 2,
        y: cy - height / 2,
        width: width,
        height: height
    };
}

export const mergePath = pathTool.mergePath;

/**
 * Resize a path to fit the rect
 * @param path
 * @param rect
 */
export function resizePath(path: SVGPath, rect: ZRRectLike): void {
    if (!path.applyTransform) {
        return;
    }

    const pathRect = path.getBoundingRect();

    const m = pathRect.calculateTransform(rect);

    path.applyTransform(m);
}

/**
 * Sub pixel optimize line for canvas
 */
export function subPixelOptimizeLine(param: {
    shape: {
        x1: number, y1: number, x2: number, y2: number
    },
    style: {
        lineWidth: number
    }
}) {
    subPixelOptimizeUtil.subPixelOptimizeLine(param.shape, param.shape, param.style);
    return param;
}

/**
 * Sub pixel optimize rect for canvas
 */
export function subPixelOptimizeRect(param: {
    shape: {
        x: number, y: number, width: number, height: number
    },
    style: {
        lineWidth: number
    }
}) {
    subPixelOptimizeUtil.subPixelOptimizeRect(param.shape, param.shape, param.style);
    return param;
}

/**
 * Sub pixel optimize for canvas
 *
 * @param position Coordinate, such as x, y
 * @param lineWidth Should be nonnegative integer.
 * @param positiveOrNegative Default false (negative).
 * @return Optimized position.
 */
export const subPixelOptimize = subPixelOptimizeUtil.subPixelOptimize;


type AnimateOrSetPropsOption = {
    dataIndex?: number;
    cb?: () => void;
    during?: (percent: number) => void;
    isFrom?: boolean;
};

function animateOrSetProps<Props>(
    animationType: 'init' | 'update' | 'remove',
    el: Element<Props>,
    props: Props,
    animatableModel?: Model<AnimationOptionMixin> & {
        getAnimationDelayParams?: (el: Element<Props>, dataIndex: number) => AnimationDelayCallbackParam
    },
    dataIndex?: AnimateOrSetPropsOption['dataIndex'] | AnimateOrSetPropsOption['cb'] | AnimateOrSetPropsOption,
    cb?: AnimateOrSetPropsOption['cb'] | AnimateOrSetPropsOption['during'],
    during?: AnimateOrSetPropsOption['during']
) {
    let isFrom = false;
    if (typeof dataIndex === 'function') {
        during = cb;
        cb = dataIndex;
        dataIndex = null;
    }
    else if (isObject(dataIndex)) {
        cb = dataIndex.cb;
        during = dataIndex.during;
        isFrom = dataIndex.isFrom;
        dataIndex = dataIndex.dataIndex;
    }
    const isUpdate = animationType === 'update';
    const isRemove = animationType === 'remove';

    let animationPayload: AnimationPayload;
    // Check if there is global animation configuration from dataZoom/resize can override the config in option.
    // If animation is enabled. Will use this animation config in payload.
    // If animation is disabled. Just ignore it.
    if (animatableModel && animatableModel.ecModel) {
        const updatePayload = animatableModel.ecModel.getUpdatePayload();
        animationPayload = (updatePayload && updatePayload.animation) as AnimationPayload;
    }
    const animationEnabled = animatableModel && animatableModel.isAnimationEnabled();

    if (animationEnabled) {
        let duration: number | Function;
        let animationEasing: AnimationEasing;
        let animationDelay: number | Function;
        if (animationPayload) {
            duration = animationPayload.duration || 0;
            animationEasing = animationPayload.easing || 'cubicOut';
            animationDelay = animationPayload.delay || 0;
        }
        else if (isRemove) {
            duration = 200;
            animationEasing = 'cubicOut';
            animationDelay = 0;
        }
        else {
            duration = animatableModel.getShallow(
                isUpdate ? 'animationDurationUpdate' : 'animationDuration'
            );
            animationEasing = animatableModel.getShallow(
                isUpdate ? 'animationEasingUpdate' : 'animationEasing'
            );
            animationDelay = animatableModel.getShallow(
                isUpdate ? 'animationDelayUpdate' : 'animationDelay'
            );
            if (typeof animationDelay === 'function') {
                animationDelay = animationDelay(
                    dataIndex as number,
                    animatableModel.getAnimationDelayParams
                        ? animatableModel.getAnimationDelayParams(el, dataIndex as number)
                        : null
                );
            }
            if (typeof duration === 'function') {
                duration = duration(dataIndex as number);
            }
        }

        if (!isRemove) {
            // Must stop the remove animation.
            el.stopAnimation('remove');
        }

        duration > 0
            ? (
                isFrom
                    ? el.animateFrom(props, {
                        duration: duration as number,
                        delay: animationDelay as number || 0,
                        easing: animationEasing,
                        done: cb,
                        force: !!cb || !!during,
                        scope: animationType,
                        during: during
                    })
                    : el.animateTo(props, {
                        duration: duration as number,
                        delay: animationDelay as number || 0,
                        easing: animationEasing,
                        done: cb,
                        force: !!cb || !!during,
                        setToFinal: true,
                        scope: animationType,
                        during: during
                    })
            )
            : (el.stopAnimation(), el.attr(props), cb && (cb as AnimateOrSetPropsOption['cb'])());
    }
    else {
        el.stopAnimation();
        !isFrom && el.attr(props);
        cb && (cb as AnimateOrSetPropsOption['cb'])();
    }
}

/**
 * Update graphic element properties with or without animation according to the
 * configuration in series.
 *
 * Caution: this method will stop previous animation.
 * So do not use this method to one element twice before
 * animation starts, unless you know what you are doing.
 * @example
 *     graphic.updateProps(el, {
 *         position: [100, 100]
 *     }, seriesModel, dataIndex, function () { console.log('Animation done!'); });
 *     // Or
 *     graphic.updateProps(el, {
 *         position: [100, 100]
 *     }, seriesModel, function () { console.log('Animation done!'); });
 */
function updateProps<Props>(
    el: Element<Props>,
    props: Props,
    // TODO: TYPE AnimatableModel
    animatableModel?: Model<AnimationOptionMixin>,
    dataIndex?: AnimateOrSetPropsOption['dataIndex'] | AnimateOrSetPropsOption['cb'] | AnimateOrSetPropsOption,
    cb?: AnimateOrSetPropsOption['cb'] | AnimateOrSetPropsOption['during'],
    during?: AnimateOrSetPropsOption['during']
) {
    animateOrSetProps('update', el, props, animatableModel, dataIndex, cb, during);
}

export {updateProps};

/**
 * Init graphic element properties with or without animation according to the
 * configuration in series.
 *
 * Caution: this method will stop previous animation.
 * So do not use this method to one element twice before
 * animation starts, unless you know what you are doing.
 */
export function initProps<Props>(
    el: Element<Props>,
    props: Props,
    animatableModel?: Model<AnimationOptionMixin>,
    dataIndex?: AnimateOrSetPropsOption['dataIndex'] | AnimateOrSetPropsOption['cb'] | AnimateOrSetPropsOption,
    cb?: AnimateOrSetPropsOption['cb'] | AnimateOrSetPropsOption['during'],
    during?: AnimateOrSetPropsOption['during']
) {
    animateOrSetProps('init', el, props, animatableModel, dataIndex, cb, during);
}

/**
 * Remove graphic element
 */
export function removeElement<Props>(
    el: Element<Props>,
    props: Props,
    animatableModel?: Model<AnimationOptionMixin>,
    dataIndex?: AnimateOrSetPropsOption['dataIndex'] | AnimateOrSetPropsOption['cb'] | AnimateOrSetPropsOption,
    cb?: AnimateOrSetPropsOption['cb'] | AnimateOrSetPropsOption['during'],
    during?: AnimateOrSetPropsOption['during']
) {
    animateOrSetProps('remove', el, props, animatableModel, dataIndex, cb, during);
}

function fadeOutDisplayable(
    el: Displayable,
    animatableModel?: Model<AnimationOptionMixin>,
    dataIndex?: number,
    done?: AnimateOrSetPropsOption['cb']
) {
    el.removeTextContent();
    el.removeTextGuideLine();
    removeElement(el, {
        style: {
            opacity: 0
        }
    }, animatableModel, dataIndex, done);
}

export function removeElementWithFadeOut(
    el: Element,
    animatableModel?: Model<AnimationOptionMixin>,
    dataIndex?: number
) {
    function doRemove() {
        el.parent && el.parent.remove(el);
    }
    // Hide label and labelLine first
    // TODO Also use fade out animation?
    if (!el.isGroup) {
        fadeOutDisplayable(el as Displayable, animatableModel, dataIndex, doRemove);
    }
    else {
        (el as Group).traverse(function (disp: Displayable) {
            if (!disp.isGroup) {
                // Can invoke doRemove multiple times.
                fadeOutDisplayable(disp as Displayable, animatableModel, dataIndex, doRemove);
            }
        });
    }
}

/**
 * If element is removed.
 * It can determine if element is having remove animation.
 */
export function isElementRemoved(el: Element) {
    if (!el.__zr) {
        return true;
    }
    for (let i = 0; i < el.animators.length; i++) {
        const animator = el.animators[i];
        if (animator.scope === 'remove') {
            return true;
        }
    }
    return false;
}

function animateOrSetLabel<Props extends PathProps>(
    animationType: 'init' | 'update' | 'remove',
    el: Element<Props>,
    data: List,
    dataIndex: number,
    labelModel: Model<LabelOption>,
    seriesModel: SeriesModel,
    animatableModel?: Model<AnimationOptionMixin>,
    defaultTextGetter?: (value: ParsedValue[] | ParsedValue) => string
) {
    const valueAnimationEnabled = labelModel && labelModel.get('valueAnimation');
    if (valueAnimationEnabled) {
        const precisionOption = labelModel.get('precision');
        const precision: number = precisionOption === 'auto' ? 0 : precisionOption;

        let interpolateValues: (number | string)[] | (number | string);
        const rawValues = seriesModel.getRawValue(dataIndex);
        let isRawValueNumber = false;
        if (typeof rawValues === 'number') {
            isRawValueNumber = true;
            interpolateValues = rawValues;
        }
        else {
            interpolateValues = [];
            for (let i = 0; i < (rawValues as []).length; ++i) {
                const info = data.getDimensionInfo(i);
                if (info.type !== 'ordinal') {
                    interpolateValues.push((rawValues as [])[i]);
                }
            }
        }

        const during = (percent: number) => {
            let interpolated;
            if (isRawValueNumber) {
                const value = interpolateNumber(0, interpolateValues as number, percent);
                interpolated = numberUtil.round(value, precision);
            }
            else {
                interpolated = [];
                for (let i = 0; i < (rawValues as []).length; ++i) {
                    const info = data.getDimensionInfo(i);
                    // Don't interpolate ordinal dims
                    if (info.type === 'ordinal') {
                        interpolated[i] = (rawValues as [])[i];
                    }
                    else {
                        const value = interpolateNumber(0, (interpolateValues as number[])[i], percent);
                        interpolated[i] = numberUtil.round(value), precision;
                    }
                }
            }
            const text = el.getTextContent();
            if (text) {
                const labelText = getLabelText({
                    labelDataIndex: dataIndex,
                    labelFetcher: seriesModel,
                    defaultText: defaultTextGetter
                        ? defaultTextGetter(interpolated)
                        : interpolated + ''
                }, {normal: labelModel}, interpolated);
                text.style.text = labelText.normal;
                text.dirty();
            }
        };

        const props: ElementProps = {};
        animateOrSetProps(animationType, el, props, animatableModel, dataIndex, null, during);
    }
}

export function updateLabel<Props>(
    el: Element<Props>,
    data: List,
    dataIndex: number,
    labelModel: Model<LabelOption>,
    seriesModel: SeriesModel,
    animatableModel?: Model<AnimationOptionMixin>,
    defaultTextGetter?: (value: ParsedValue[] | ParsedValue) => string
) {
    animateOrSetLabel('update', el, data, dataIndex, labelModel, seriesModel, animatableModel, defaultTextGetter);
}

export function initLabel<Props>(
    el: Element<Props>,
    data: List,
    dataIndex: number,
    labelModel: Model<LabelOption>,
    seriesModel: SeriesModel,
    animatableModel?: Model<AnimationOptionMixin>,
    defaultTextGetter?: (value: ParsedValue[] | ParsedValue) => string
) {
    animateOrSetLabel('init', el, data, dataIndex, labelModel, seriesModel, animatableModel, defaultTextGetter);
}

/**
 * Get transform matrix of target (param target),
 * in coordinate of its ancestor (param ancestor)
 *
 * @param target
 * @param [ancestor]
 */
export function getTransform(target: Transformable, ancestor?: Transformable): matrix.MatrixArray {
    const mat = matrix.identity([]);

    while (target && target !== ancestor) {
        matrix.mul(mat, target.getLocalTransform(), mat);
        target = target.parent;
    }

    return mat;
}

/**
 * Apply transform to an vertex.
 * @param target [x, y]
 * @param transform Can be:
 *      + Transform matrix: like [1, 0, 0, 1, 0, 0]
 *      + {position, rotation, scale}, the same as `zrender/Transformable`.
 * @param invert Whether use invert matrix.
 * @return [x, y]
 */
export function applyTransform(
    target: vector.VectorArray,
    transform: Transformable | matrix.MatrixArray,
    invert?: boolean
): number[] {
    if (transform && !isArrayLike(transform)) {
        transform = Transformable.getLocalTransform(transform);
    }

    if (invert) {
        transform = matrix.invert([], transform as matrix.MatrixArray);
    }
    return vector.applyTransform([], target, transform as matrix.MatrixArray);
}

/**
 * @param direction 'left' 'right' 'top' 'bottom'
 * @param transform Transform matrix: like [1, 0, 0, 1, 0, 0]
 * @param invert Whether use invert matrix.
 * @return Transformed direction. 'left' 'right' 'top' 'bottom'
 */
export function transformDirection(
    direction: 'left' | 'right' | 'top' | 'bottom',
    transform: matrix.MatrixArray,
    invert?: boolean
): 'left' | 'right' | 'top' | 'bottom' {

    // Pick a base, ensure that transform result will not be (0, 0).
    const hBase = (transform[4] === 0 || transform[5] === 0 || transform[0] === 0)
        ? 1 : Math.abs(2 * transform[4] / transform[0]);
    const vBase = (transform[4] === 0 || transform[5] === 0 || transform[2] === 0)
        ? 1 : Math.abs(2 * transform[4] / transform[2]);

    let vertex: vector.VectorArray = [
        direction === 'left' ? -hBase : direction === 'right' ? hBase : 0,
        direction === 'top' ? -vBase : direction === 'bottom' ? vBase : 0
    ];

    vertex = applyTransform(vertex, transform, invert);

    return Math.abs(vertex[0]) > Math.abs(vertex[1])
        ? (vertex[0] > 0 ? 'right' : 'left')
        : (vertex[1] > 0 ? 'bottom' : 'top');
}

function isNotGroup(el: Element): el is Displayable {
    return !el.isGroup;
}
function isPath(el: Displayable): el is Path {
    return (el as Path).shape != null;
}
/**
 * Apply group transition animation from g1 to g2.
 * If no animatableModel, no animation.
 */
export function groupTransition(
    g1: Group,
    g2: Group,
    animatableModel: Model<AnimationOptionMixin>
) {
    if (!g1 || !g2) {
        return;
    }

    function getElMap(g: Group) {
        const elMap: Dictionary<Displayable> = {};
        g.traverse(function (el: Element) {
            if (isNotGroup(el) && el.anid) {
                elMap[el.anid] = el;
            }
        });
        return elMap;
    }
    function getAnimatableProps(el: Displayable) {
        const obj: PathProps = {
            x: el.x,
            y: el.y,
            rotation: el.rotation
        };
        if (isPath(el)) {
            obj.shape = extend({}, el.shape);
        }
        return obj;
    }
    const elMap1 = getElMap(g1);

    g2.traverse(function (el) {
        if (isNotGroup(el) && el.anid) {
            const oldEl = elMap1[el.anid];
            if (oldEl) {
                const newProp = getAnimatableProps(el);
                el.attr(getAnimatableProps(oldEl));
                updateProps(el, newProp, animatableModel, getECData(el).dataIndex);
            }
        }
    });
}

export function clipPointsByRect(points: vector.VectorArray[], rect: ZRRectLike): number[][] {
    // FIXME: this way migth be incorrect when grpahic clipped by a corner.
    // and when element have border.
    return map(points, function (point) {
        let x = point[0];
        x = mathMax(x, rect.x);
        x = mathMin(x, rect.x + rect.width);
        let y = point[1];
        y = mathMax(y, rect.y);
        y = mathMin(y, rect.y + rect.height);
        return [x, y];
    });
}

/**
 * Return a new clipped rect. If rect size are negative, return undefined.
 */
export function clipRectByRect(targetRect: ZRRectLike, rect: ZRRectLike): ZRRectLike {
    const x = mathMax(targetRect.x, rect.x);
    const x2 = mathMin(targetRect.x + targetRect.width, rect.x + rect.width);
    const y = mathMax(targetRect.y, rect.y);
    const y2 = mathMin(targetRect.y + targetRect.height, rect.y + rect.height);

    // If the total rect is cliped, nothing, including the border,
    // should be painted. So return undefined.
    if (x2 >= x && y2 >= y) {
        return {
            x: x,
            y: y,
            width: x2 - x,
            height: y2 - y
        };
    }
}

export function createIcon(
    iconStr: string,    // Support 'image://' or 'path://' or direct svg path.
    opt?: Omit<DisplayableProps, 'style'>,
    rect?: ZRRectLike
): SVGPath | ZRImage {
    const innerOpts: DisplayableProps = extend({rectHover: true}, opt);
    const style: ZRStyleProps = innerOpts.style = {strokeNoScale: true};
    rect = rect || {x: -1, y: -1, width: 2, height: 2};

    if (iconStr) {
        return iconStr.indexOf('image://') === 0
            ? (
                (style as ImageStyleProps).image = iconStr.slice(8),
                defaults(style, rect),
                new ZRImage(innerOpts)
            )
            : (
                makePath(
                    iconStr.replace('path://', ''),
                    innerOpts,
                    rect,
                    'center'
                )
            );
    }
}

/**
 * Return `true` if the given line (line `a`) and the given polygon
 * are intersect.
 * Note that we do not count colinear as intersect here because no
 * requirement for that. We could do that if required in future.
 */
export function linePolygonIntersect(
    a1x: number, a1y: number, a2x: number, a2y: number,
    points: vector.VectorArray[]
): boolean {
    for (let i = 0, p2 = points[points.length - 1]; i < points.length; i++) {
        const p = points[i];
        if (lineLineIntersect(a1x, a1y, a2x, a2y, p[0], p[1], p2[0], p2[1])) {
            return true;
        }
        p2 = p;
    }
}

/**
 * Return `true` if the given two lines (line `a` and line `b`)
 * are intersect.
 * Note that we do not count colinear as intersect here because no
 * requirement for that. We could do that if required in future.
 */
export function lineLineIntersect(
    a1x: number, a1y: number, a2x: number, a2y: number,
    b1x: number, b1y: number, b2x: number, b2y: number
): boolean {
    // let `vec_m` to be `vec_a2 - vec_a1` and `vec_n` to be `vec_b2 - vec_b1`.
    const mx = a2x - a1x;
    const my = a2y - a1y;
    const nx = b2x - b1x;
    const ny = b2y - b1y;

    // `vec_m` and `vec_n` are parallel iff
    //     exising `k` such that `vec_m = k · vec_n`, equivalent to `vec_m X vec_n = 0`.
    const nmCrossProduct = crossProduct2d(nx, ny, mx, my);
    if (nearZero(nmCrossProduct)) {
        return false;
    }

    // `vec_m` and `vec_n` are intersect iff
    //     existing `p` and `q` in [0, 1] such that `vec_a1 + p * vec_m = vec_b1 + q * vec_n`,
    //     such that `q = ((vec_a1 - vec_b1) X vec_m) / (vec_n X vec_m)`
    //           and `p = ((vec_a1 - vec_b1) X vec_n) / (vec_n X vec_m)`.
    const b1a1x = a1x - b1x;
    const b1a1y = a1y - b1y;
    const q = crossProduct2d(b1a1x, b1a1y, mx, my) / nmCrossProduct;
    if (q < 0 || q > 1) {
        return false;
    }
    const p = crossProduct2d(b1a1x, b1a1y, nx, ny) / nmCrossProduct;
    if (p < 0 || p > 1) {
        return false;
    }

    return true;
}

/**
 * Cross product of 2-dimension vector.
 */
function crossProduct2d(x1: number, y1: number, x2: number, y2: number) {
    return x1 * y2 - x2 * y1;
}

function nearZero(val: number) {
    return val <= (1e-6) && val >= -(1e-6);
}


/**
 * ECData stored on graphic element
 */
export interface ECData {
    dataIndex?: number;
    dataModel?: DataModel;
    eventData?: ECEventData;
    seriesIndex?: number;
    dataType?: string;

    focus?: InnerFocus
    blurScope?: BlurScope
}

export const getECData = makeInner<ECData, Element>();

// Register built-in shapes. These shapes might be overwirtten
// by users, although we do not recommend that.
registerShape('circle', Circle);
registerShape('ellipse', Ellipse);
registerShape('sector', Sector);
registerShape('ring', Ring);
registerShape('polygon', Polygon);
registerShape('polyline', Polyline);
registerShape('rect', Rect);
registerShape('line', Line);
registerShape('bezierCurve', BezierCurve);
registerShape('arc', Arc);

export {
    Group,
    ZRImage as Image,
    ZRText as Text,
    Circle,
    Ellipse,
    Sector,
    Ring,
    Polygon,
    Polyline,
    Rect,
    Line,
    BezierCurve,
    Arc,
    IncrementalDisplayable,
    CompoundPath,
    LinearGradient,
    RadialGradient,
    BoundingRect,
    OrientedBoundingRect,
    Point,
    Path
};<|MERGE_RESOLUTION|>--- conflicted
+++ resolved
@@ -57,15 +57,10 @@
     ECEventData,
     ZRStyleProps,
     ParsedValue,
-<<<<<<< HEAD
     BlurScope,
-    InnerFocus} from './types';
-=======
-    CallbackDataParams,
+    InnerFocus,
     AnimationPayload
 } from './types';
-import GlobalModel from '../model/Global';
->>>>>>> 3769757b
 import { makeInner } from './model';
 import {
     extend,
@@ -78,11 +73,8 @@
 import SeriesModel from '../model/Series';
 import {interpolateNumber} from 'zrender/src/animation/Animator';
 import List from '../data/List';
-<<<<<<< HEAD
 import { getLabelText } from '../label/labelStyle';
-=======
-import easing, { AnimationEasing } from 'zrender/src/animation/easing';
->>>>>>> 3769757b
+import { AnimationEasing } from 'zrender/src/animation/easing';
 
 
 const mathMax = Math.max;
