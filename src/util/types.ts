/*
* Licensed to the Apache Software Foundation (ASF) under one
* or more contributor license agreements.  See the NOTICE file
* distributed with this work for additional information
* regarding copyright ownership.  The ASF licenses this file
* to you under the Apache License, Version 2.0 (the
* "License"); you may not use this file except in compliance
* with the License.  You may obtain a copy of the License at
*
*   http://www.apache.org/licenses/LICENSE-2.0
*
* Unless required by applicable law or agreed to in writing,
* software distributed under the License is distributed on an
* "AS IS" BASIS, WITHOUT WARRANTIES OR CONDITIONS OF ANY
* KIND, either express or implied.  See the License for the
* specific language governing permissions and limitations
* under the License.
*/

/**
 * [Notice]:
 * Consider custom bundle on demand, chart specified
 * or component specified types and constants should
 * not put here. Only common types and constants can
 * be put in this file.
 */

import Group from 'zrender/src/graphic/Group';
import Element, {ElementEvent, ElementTextConfig} from 'zrender/src/Element';
import { DataFormatMixin } from '../model/mixin/dataFormat';
import GlobalModel from '../model/Global';
import ExtensionAPI from '../core/ExtensionAPI';
import SeriesModel from '../model/Series';
import { createHashMap, HashMap } from 'zrender/src/core/util';
import { TaskPlanCallbackReturn, TaskProgressParams } from '../core/task';
import List, {ListDimensionType} from '../data/List';
import { Dictionary, ElementEventName, ImageLike, TextAlign, TextVerticalAlign } from 'zrender/src/core/types';
import { PatternObject } from 'zrender/src/graphic/Pattern';
import { TooltipMarker } from './format';
import { AnimationEasing } from 'zrender/src/animation/easing';
import { LinearGradientObject } from 'zrender/src/graphic/LinearGradient';
import { RadialGradientObject } from 'zrender/src/graphic/RadialGradient';
import { RectLike } from 'zrender/src/core/BoundingRect';
import { TSpanStyleProps } from 'zrender/src/graphic/TSpan';
import { PathStyleProps } from 'zrender/src/graphic/Path';
import { ImageStyleProps } from 'zrender/src/graphic/Image';
import ZRText, { TextStyleProps } from 'zrender/src/graphic/Text';
import { Source } from '../data/Source';
import Model from '../model/Model';



// ---------------------------
// Common types and constants
// ---------------------------

export {Dictionary};

export type RendererType = 'canvas' | 'svg';

export type LayoutOrient = 'vertical' | 'horizontal';
export type HorizontalAlign = 'left' | 'center' | 'right';
export type VerticalAlign = 'top' | 'middle' | 'bottom';

// Types from zrender
export type ColorString = string;
export type ZRColor = ColorString | LinearGradientObject | RadialGradientObject | PatternObject;
export type ZRLineType = 'solid' | 'dotted' | 'dashed' | number | number[];

export type ZRFontStyle = 'normal' | 'italic' | 'oblique';
export type ZRFontWeight = 'normal' | 'bold' | 'bolder' | 'lighter' | number;

export type ZREasing = AnimationEasing;

export type ZRTextAlign = TextAlign;
export type ZRTextVerticalAlign = TextVerticalAlign;

export type ZRElementEvent = ElementEvent;

export type ZRRectLike = RectLike;

export type ZRStyleProps = PathStyleProps | ImageStyleProps | TSpanStyleProps | TextStyleProps;

export type ZRElementEventName = ElementEventName | 'globalout';

// ComponentFullType can be:
//     'xxx.yyy': means ComponentMainType.ComponentSubType.
//     'xxx': means ComponentMainType.
// See `checkClassType` check the restict definition.
export type ComponentFullType = string;
export type ComponentMainType = keyof ECUnitOption & string;
export type ComponentSubType = Exclude<ComponentOption['type'], undefined>;
/**
 * Use `parseClassType` to parse componentType declaration to componentTypeInfo.
 * For example:
 * componentType declaration: 'xxx.yyy', get componentTypeInfo {main: 'xxx', sub: 'yyy'}.
 * componentType declaration: '', get componentTypeInfo {main: '', sub: ''}.
 */
export interface ComponentTypeInfo {
    main: ComponentMainType; // Never null/undefined. `''` represents absence.
    sub: ComponentSubType; // Never null/undefined. `''` represents absence.
}

export interface ECElement extends Element {
    highDownSilentOnTouch?: boolean;
    onHoverStateChange?: (toState: DisplayState) => void;

    // 0: normal
    // 1: blur
    // 2: emphasis
    hoverState?: 0 | 1 | 2;
    selected?: boolean;

    z2EmphasisLift?: number;
    z2SelectLift?: number;
    /**
     * Force disable animation on any condition
     */
    disableLabelAnimation?: boolean
    /**
     * Force disable overall layout
     */
    disableLabelLayout?: boolean
}

export interface DataHost {
    getData(dataType?: SeriesDataType): List;
}

export interface DataModel extends Model<unknown>, DataHost, DataFormatMixin {}
    // Pick<DataHost, 'getData'>,
    // Pick<DataFormatMixin, 'getDataParams' | 'formatTooltip'> {}

interface PayloadItem {
    excludeSeriesId?: OptionId | OptionId[];
    animation?: PayloadAnimationPart
    // TODO use unknown
    [other: string]: any;
}

export interface Payload extends PayloadItem {
    type: string;
    escapeConnect?: boolean;
    batch?: PayloadItem[];
}

export interface HighlightPayload extends Payload {
    type: 'highlight';
    notBlur?: boolean
}

export interface DownplayPayload extends Payload {
    type: 'downplay';
    notBlur?: boolean
}

// Payload includes override anmation info
export interface PayloadAnimationPart {
    duration?: number
    easing?: AnimationEasing
    delay?: number
}

export interface SelectChangedPayload extends Payload {
    type: 'selectchanged'
    escapeConnect: boolean
    isFromClick: boolean
    fromAction: 'select' | 'unselect' | 'toggleSelected'
    fromActionPayload: Payload
    selected: {
        seriesIndex: number
        dataType?: SeriesDataType
        dataIndex: number[]
    }[]
}

export interface ViewRootGroup extends Group {
    __ecComponentInfo?: {
        mainType: string,
        index: number
    };
}

export interface ECElementEvent extends
    ECEventData,
    CallbackDataParams {

    type: ZRElementEventName;
    event?: ElementEvent;

}
/**
 * The echarts event type to user.
 * Also known as packedEvent.
 */
<<<<<<< HEAD
export interface ECEvent extends ECEventData {
=======
export interface ECActionEvent extends ECEventData {
>>>>>>> 3dbb0824
    // event type
    type: string;
    componentType?: string;
    componentIndex?: number;
    seriesIndex?: number;
    escapeConnect?: boolean;
    batch?: ECEventData;
}
export interface ECEventData {
    // TODO use unknown
    [key: string]: any;
}

export interface EventQueryItem {
    // TODO use unknown
    [key: string]: any;
}
export interface NormalizedEventQuery {
    cptQuery: EventQueryItem;
    dataQuery: EventQueryItem;
    otherQuery: EventQueryItem;
}

export interface ActionInfo {
    // action type
    type: string;
    // If not provided, use the same string of `type`.
    event?: string;
    // update method
    update?: string;
}
export interface ActionHandler {
    (payload: Payload, ecModel: GlobalModel, api: ExtensionAPI): void | ECEventData;
}

export interface OptionPreprocessor {
    (option: ECUnitOption, isTheme: boolean): void
}

export interface PostUpdater {
    (ecModel: GlobalModel, api: ExtensionAPI): void;
}

export interface StageHandlerReset {
    (seriesModel: SeriesModel, ecModel: GlobalModel, api: ExtensionAPI, payload?: Payload):
        StageHandlerProgressExecutor | StageHandlerProgressExecutor[] | void
}
export interface StageHandlerOverallReset {
    (ecModel: GlobalModel, api: ExtensionAPI, payload?: Payload): void
}
export interface StageHandler {
    /**
     * Indicate that the task will be piped all series
     * (`performRawSeries` indicate whether includes filtered series).
     */
    createOnAllSeries?: boolean;
    /**
     * Indicate that the task will be only piped in the pipeline of this type of series.
     * (`performRawSeries` indicate whether includes filtered series).
     */
    seriesType?: string;
    /**
     * Indicate that the task will be only piped in the pipeline of the returned series.
     */
    getTargetSeries?: (ecModel: GlobalModel, api: ExtensionAPI) => HashMap<SeriesModel>;

    /**
     * If `true`, filtered series will also be "performed".
     */
    performRawSeries?: boolean;

    /**
     * Called only when this task in a pipeline.
     */
    plan?: StageHandlerPlan;
    /**
     * If `overallReset` specified, an "overall task" will be created.
     * "overall task" does not belong to a certain pipeline.
     * They always be "performed" in certain phase (depends on when they declared).
     * They has "stub"s to connect with pipelines (one stub for one pipeline),
     * delivering info like "dirty" and "output end".
     */
    overallReset?: StageHandlerOverallReset;
    /**
     * Called only when this task in a pipeline, and "dirty".
     */
    reset?: StageHandlerReset;
}

export interface StageHandlerInternal extends StageHandler {
    uid: string;
    visualType?: 'layout' | 'visual';
    // modifyOutputEnd?: boolean;
    __prio: number;
    __raw: StageHandler | StageHandlerOverallReset;
    isVisual?: boolean; // PENDING: not used
    isLayout?: boolean; // PENDING: not used
}


export type StageHandlerProgressParams = TaskProgressParams;
export interface StageHandlerProgressExecutor {
    dataEach?: (data: List, idx: number) => void;
    progress?: (params: StageHandlerProgressParams, data: List) => void;
}
export type StageHandlerPlanReturn = TaskPlanCallbackReturn;
export interface StageHandlerPlan {
    (seriesModel: SeriesModel, ecModel: GlobalModel, api: ExtensionAPI, payload?: Payload):
        StageHandlerPlanReturn
}

export interface LoadingEffectCreator {
    (api: ExtensionAPI, cfg: object): LoadingEffect;
}
export interface LoadingEffect extends Element {
    resize: () => void;
}

/**
 * 'html' is used for rendering tooltip in extra DOM form, and the result
 * string is used as DOM HTML content.
 * 'richText' is used for rendering tooltip in rich text form, for those where
 * DOM operation is not supported.
 */
export type TooltipRenderMode = 'html' | 'richText';

export type TooltipOrderMode = 'valueAsc' | 'valueDesc' | 'seriesAsc' | 'seriesDesc';


// ---------------------------------
// Data and dimension related types
// ---------------------------------

// Finally the user data will be parsed and stored in `list._storage`.
// `NaN` represents "no data" (raw data `null`/`undefined`/`NaN`/`'-'`).
// `Date` will be parsed to timestamp.
// Ordinal/category data will be parsed to its index if possible, otherwise
// keep its original string in list._storage.
// Check `convertValue` for more details.
export type OrdinalRawValue = string | number;
export type OrdinalNumber = number; // The number mapped from each OrdinalRawValue.

/**
 * @usage For example,
 * ```js
 * { ordinalNumbers: [2, 5, 3, 4] }
 * ```
 * means that ordinal 2 should be diplayed on tick 0,
 * ordinal 5 should be displayed on tick 1, ...
 */
export type OrdinalSortInfo = {
    ordinalNumbers: OrdinalNumber[];
};

/**
 * `OptionDataValue` is the primitive value in `series.data` or `dataset.source`.
 * `OptionDataValue` are parsed (see `src/data/helper/dataValueHelper.parseDataValue`)
 * into `ParsedValue` and stored into `data/List` storage.
 * Note:
 * (1) The term "parse" does not mean `src/scale/Scale['parse']`.
 * (2) If a category dimension is not mapped to any axis, its raw value will NOT be
 * parsed to `OrdinalNumber` but keep the original `OrdinalRawValue` in `src/data/List` storage.
 */
export type ParsedValue = ParsedValueNumeric | OrdinalRawValue;
export type ParsedValueNumeric = number | OrdinalNumber;

/**
 * `ScaleDataValue` means that the user input primitive value to `src/scale/Scale`.
 * (For example, used in `axis.min`, `axis.max`, `convertToPixel`).
 * Note:
 * `ScaleDataValue` is a little different from `OptionDataValue`, because it will not go through
 * `src/data/helper/dataValueHelper.parseDataValue`, but go through `src/scale/Scale['parse']`.
 */
export type ScaleDataValue = ParsedValueNumeric | OrdinalRawValue | Date;

export interface ScaleTick {
    value: number
};
export interface TimeScaleTick extends ScaleTick {
    /**
     * Level information is used for label formatting.
     * For example, a time axis may contain labels like: Jan, 8th, 16th, 23th,
     * Feb, and etc. In this case, month labels like Jan and Feb should be
     * displayed in a more significant way than days.
     * `level` is set to be 0 when it's the most significant level, like month
     * labels in the above case.
     */
    level?: number
};
export interface OrdinalScaleTick extends ScaleTick {
    /**
     * Represents where the tick will be placed visually.
     * Notice:
     * The value is not the raw ordinal value. And do not changed
     * after ordinal scale sorted.
     * We need to:
     * ```js
     * const coord = dataToCoord(ordinalScale.getRawOrdinalNumber(tick.value)).
     * ```
     * Why place the tick value here rather than the raw ordinal value (like LogScale did)?
     * Becuase ordinal scale sort is the different case from LogScale, where
     * axis tick, splitArea should better not to be sorted, especially in
     * anid(animation id) when `boundaryGap: true`.
     * Only axis label are sorted.
     */
    value: number
};

// Can only be string or index, because it is used in object key in some code.
// Making the type alias here just intending to show the meaning clearly in code.
export type DimensionIndex = number;
// If being a number-like string but not being defined a dimension name.
// See `List.js#getDimension` for more details.
export type DimensionIndexLoose = DimensionIndex | string;
export type DimensionName = string;
export type DimensionLoose = DimensionName | DimensionIndexLoose;
export type DimensionType = ListDimensionType;

export const VISUAL_DIMENSIONS = createHashMap<number, keyof DataVisualDimensions>([
    'tooltip', 'label', 'itemName', 'itemId', 'seriesName'
]);
// The key is VISUAL_DIMENSIONS
export interface DataVisualDimensions {
    // can be set as false to directly to prevent this data
    // dimension from displaying in the default tooltip.
    // see `Series.ts#formatTooltip`.
    tooltip?: DimensionIndex | false;
    label?: DimensionIndex;
    itemName?: DimensionIndex;
    itemId?: DimensionIndex;
    seriesName?: DimensionIndex;
}

export type DimensionDefinition = {
    type?: ListDimensionType,
    name?: DimensionName,
    displayName?: string
};
export type DimensionDefinitionLoose = DimensionDefinition['name'] | DimensionDefinition;

export const SOURCE_FORMAT_ORIGINAL = 'original' as const;
export const SOURCE_FORMAT_ARRAY_ROWS = 'arrayRows' as const;
export const SOURCE_FORMAT_OBJECT_ROWS = 'objectRows' as const;
export const SOURCE_FORMAT_KEYED_COLUMNS = 'keyedColumns' as const;
export const SOURCE_FORMAT_TYPED_ARRAY = 'typedArray' as const;
export const SOURCE_FORMAT_UNKNOWN = 'unknown' as const;

export type SourceFormat =
    typeof SOURCE_FORMAT_ORIGINAL
    | typeof SOURCE_FORMAT_ARRAY_ROWS
    | typeof SOURCE_FORMAT_OBJECT_ROWS
    | typeof SOURCE_FORMAT_KEYED_COLUMNS
    | typeof SOURCE_FORMAT_TYPED_ARRAY
    | typeof SOURCE_FORMAT_UNKNOWN;

export const SERIES_LAYOUT_BY_COLUMN = 'column' as const;
export const SERIES_LAYOUT_BY_ROW = 'row' as const;

export type SeriesLayoutBy = typeof SERIES_LAYOUT_BY_COLUMN | typeof SERIES_LAYOUT_BY_ROW;
// null/undefined/'auto': auto detect header, see "src/data/helper/sourceHelper".
// If number, means header lines count, or say, `startIndex`.
// Like `sourceHeader: 2`, means line 0 and line 1 are header, data start from line 2.
export type OptionSourceHeader = boolean | 'auto' | number;

export type SeriesDataType = 'main' | 'node' | 'edge';


// --------------------------------------------
// echarts option types (base and common part)
// --------------------------------------------

/**
 * [ECUnitOption]:
 * An object that contains definitions of components
 * and other properties. For example:
 *
 * ```ts
 * let option: ECUnitOption = {
 *
 *     // Single `title` component:
 *     title: {...},
 *
 *     // Two `visualMap` components:
 *     visualMap: [{...}, {...}],
 *
 *     // Two `series.bar` components
 *     // and one `series.pie` component:
 *     series: [
 *         {type: 'bar', data: [...]},
 *         {type: 'bar', data: [...]},
 *         {type: 'pie', data: [...]}
 *     ],
 *
 *     // A property:
 *     backgroundColor: '#421ae4'
 *
 *     // A property object:
 *     textStyle: {
 *         color: 'red',
 *         fontSize: 20
 *     }
 * };
 * ```
 */
export type ECUnitOption = {
    // Exclude these reserverd word for `ECOption` to avoid to infer to "any".
    baseOption?: unknown
    options?: unknown
    media?: unknown

    timeline?: ComponentOption | ComponentOption[]
    backgroundColor?: ZRColor
    darkMode?: boolean | 'auto'
    textStyle?: Pick<LabelOption, 'color' | 'fontStyle' | 'fontWeight' | 'fontSize' | 'fontFamily'>
    useUTC?: boolean

    [key: string]: ComponentOption | ComponentOption[] | Dictionary<unknown> | unknown

    stateAnimation?: AnimationOption
} & AnimationOptionMixin & ColorPaletteOptionMixin;

/**
 * [ECOption]:
 * An object input to echarts.setOption(option).
 * May be an 'option: ECUnitOption',
 * or may be an object contains multi-options. For example:
 *
 * ```ts
 * let option: ECOption = {
 *     baseOption: {
 *         title: {...},
 *         legend: {...},
 *         series: [
 *             {data: [...]},
 *             {data: [...]},
 *             ...
 *         ]
 *     },
 *     timeline: {...},
 *     options: [
 *         {title: {...}, series: {data: [...]}},
 *         {title: {...}, series: {data: [...]}},
 *         ...
 *     ],
 *     media: [
 *         {
 *             query: {maxWidth: 320},
 *             option: {series: {x: 20}, visualMap: {show: false}}
 *         },
 *         {
 *             query: {minWidth: 320, maxWidth: 720},
 *             option: {series: {x: 500}, visualMap: {show: true}}
 *         },
 *         {
 *             option: {series: {x: 1200}, visualMap: {show: true}}
 *         }
 *     ]
 * };
 * ```
 */
export interface ECBasicOption extends ECUnitOption {
    baseOption?: ECUnitOption;
    timeline?: ComponentOption | ComponentOption[];
    options?: ECUnitOption[];
    media?: MediaUnit[];
};

// series.data or dataset.source
export type OptionSourceData<
    VAL extends OptionDataValue = OptionDataValue,
    ORIITEM extends OptionDataItemOriginal<VAL> = OptionDataItemOriginal<VAL>
> =
    OptionSourceDataOriginal<VAL, ORIITEM>
    | OptionSourceDataObjectRows<VAL>
    | OptionSourceDataArrayRows<VAL>
    | OptionSourceDataKeyedColumns<VAL>
    | OptionSourceDataTypedArray;
export type OptionDataItemOriginal<
    VAL extends OptionDataValue = OptionDataValue
> = VAL | VAL[] | OptionDataItemObject<VAL>;
export type OptionSourceDataOriginal<
    VAL extends OptionDataValue = OptionDataValue,
    ORIITEM extends OptionDataItemOriginal<VAL> = OptionDataItemOriginal<VAL>
> = ArrayLike<ORIITEM>;
export type OptionSourceDataObjectRows<VAL extends OptionDataValue = OptionDataValue> =
    Array<Dictionary<VAL>>;
export type OptionSourceDataArrayRows<VAL extends OptionDataValue = OptionDataValue> =
    Array<Array<VAL>>;
export type OptionSourceDataKeyedColumns<VAL extends OptionDataValue = OptionDataValue> =
    Dictionary<ArrayLike<VAL>>;
export type OptionSourceDataTypedArray = ArrayLike<number>;

// See also `model.js#getDataItemValue`.
export type OptionDataItem =
    OptionDataValue
    | Dictionary<OptionDataValue>
    | OptionDataValue[]
    // FIXME: In some case (markpoint in geo (geo-map.html)), dataItem is {coord: [...]}
    | OptionDataItemObject<OptionDataValue>;
// Only for `SOURCE_FORMAT_KEYED_ORIGINAL`
export type OptionDataItemObject<T> = {
    id?: OptionId;
    name?: OptionName;
    value?: T[] | T;
    selected?: boolean;
};
// Compat number because it is usually used and not easy to
// restrict it in practise.
export type OptionId = string | number;
export type OptionName = string | number;
export interface GraphEdgeItemObject<
    VAL extends OptionDataValue
> extends OptionDataItemObject<VAL> {
    /**
     * Name or index of source node.
     */
    source?: string | number
    /**
     * Name or index of target node.
     */
    target?: string | number
}
export type OptionDataValue = string | number | Date;

export type OptionDataValueNumeric = number | '-';
export type OptionDataValueCategory = string;
export type OptionDataValueDate = Date | string | number;

// export type ModelOption = Dictionary<any> | any[] | string | number | boolean | ((...args: any) => any);
export type ModelOption = any;
export type ThemeOption = Dictionary<any>;

export type DisplayState = 'normal' | 'emphasis' | 'blur' | 'select';
export type DisplayStateNonNormal = Exclude<DisplayState, 'normal'>;
export type DisplayStateHostOption = {
    emphasis?: Dictionary<any>,
    [key: string]: any
};

// The key is VISUAL_DIMENSIONS
export interface OptionEncodeVisualDimensions {
    tooltip?: OptionEncodeValue;
    label?: OptionEncodeValue;
    itemName?: OptionEncodeValue;
    itemId?: OptionEncodeValue;
    seriesName?: OptionEncodeValue;
    // Notice: `value` is coordDim, not nonCoordDim.
}
export interface OptionEncode extends OptionEncodeVisualDimensions {
    [coordDim: string]: OptionEncodeValue | undefined
}
export type OptionEncodeValue = DimensionLoose | DimensionLoose[];
export type EncodeDefaulter = (source: Source, dimCount: number) => OptionEncode;

// TODO: TYPE Different callback param for different series
export interface CallbackDataParams {
    // component main type
    componentType: string;
    // component sub type
    componentSubType: string;
    componentIndex: number;
    // series component sub type
    seriesType?: string;
    // series component index (the alias of `componentIndex` for series)
    seriesIndex?: number;
    seriesId?: string;
    seriesName?: string;
    name: string;
    dataIndex: number;
    data: OptionDataItem;
    dataType?: SeriesDataType;
    value: OptionDataItem | OptionDataValue;
    color?: ZRColor;
    borderColor?: string;
    dimensionNames?: DimensionName[];
    encode?: DimensionUserOuputEncode;
    marker?: TooltipMarker;
    status?: DisplayState;
    dimensionIndex?: number;
    percent?: number; // Only for chart like 'pie'

    // Param name list for mapping `a`, `b`, `c`, `d`, `e`
    $vars: string[];
}
export type InterpolatableValue = ParsedValue | ParsedValue[];
export type DimensionUserOuputEncode = {
    [coordOrVisualDimName: string]:
        // index: coordDimIndex, value: dataDimIndex
        DimensionIndex[]
};
export type DimensionUserOuput = {
    // The same as `data.dimensions`
    dimensionNames: DimensionName[]
    encode: DimensionUserOuputEncode
};

export type DecalDashArrayX = number | (number | number[])[];
export type DecalDashArrayY = number | number[];
export interface DecalObject {
    // 'image', 'triangle', 'diamond', 'pin', 'arrow', 'line', 'rect', 'roundRect', 'square', 'circle'
    symbol?: string | string[]

    // size relative to the dash bounding box; valued from 0 to 1
    symbolSize?: number
    // keep the aspect ratio and use the smaller one of width and height as bounding box size
    symbolKeepAspect?: boolean

    // foreground color of the pattern
    color?: string
    // background color of the pattern; default value is 'none' (same as 'transparent') so that the underlying series color is displayed
    backgroundColor?: string

    // dash-gap pattern on x
    dashArrayX?: DecalDashArrayX
    // dash-gap pattern on y
    dashArrayY?: DecalDashArrayY

    // in radians; valued from -Math.PI to Math.PI
    rotation?: number

    // boundary of largest tile width
    maxTileWidth?: number
    // boundary of largest tile height
    maxTileHeight?: number
};

export interface InnerDecalObject extends DecalObject {
    // Mark dirty when object may be changed.
    // The record in WeakMap will be deleted.
    dirty?: boolean
}

export interface MediaQuery {
    minWidth?: number;
    maxWidth?: number;
    minHeight?: number;
    maxHeight?: number;
    minAspectRatio?: number;
    maxAspectRatio?: number;
};
export type MediaUnit = {
    query?: MediaQuery,
    option: ECUnitOption
};

export type ComponentLayoutMode = {
    // Only support 'box' now.
    type?: 'box',
    ignoreSize?: boolean | boolean[]
};
/******************* Mixins for Common Option Properties   ********************** */
export type PaletteOptionMixin = ColorPaletteOptionMixin;

export interface ColorPaletteOptionMixin {
    color?: ZRColor | ZRColor[]
    colorLayer?: ZRColor[][]
}

export interface AriaLabelOption {
    enabled?: boolean;
    description?: string;
    general?: {
        withTitle?: string;
        withoutTitle?: string;
    };
    series?: {
        maxCount?: number;
        single?: {
            prefix?: string;
            withName?: string;
            withoutName?: string;
        };
        multiple?: {
            prefix?: string;
            withName?: string;
            withoutName?: string;
            separator?: {
                middle?: string;
                end?: string;
            }
        }
    };
    data?: {
        maxCount?: number;
        allData?: string;
        partialData?: string;
        withName?: string;
        withoutName?: string;
        separator?: {
            middle?: string;
            end?: string;
        }
    }
}

// Extending is for compating ECharts 4
export interface AriaOption extends AriaLabelOption {
    mainType?: 'aria';

    enabled?: boolean;
    label?: AriaLabelOption;
    decal?: {
        show?: boolean;
        decals?: DecalObject | DecalObject[];
    };
}

export interface AriaOptionMixin {
    aria?: AriaOption
}

/**
 * Mixin of option set to control the box layout of each component.
 */
export interface BoxLayoutOptionMixin {
    width?: number | string;
    height?: number | string;
    top?: number | string;
    right?: number | string;
    bottom?: number | string;
    left?: number | string;
}

export interface CircleLayoutOptionMixin {
    // Can be percent
    center?: (number | string)[]
    // Can specify [innerRadius, outerRadius]
    radius?: (number | string)[] | number | string
}

export interface ShadowOptionMixin {
    shadowBlur?: number
    shadowColor?: ColorString
    shadowOffsetX?: number
    shadowOffsetY?: number
}

export interface BorderOptionMixin {
    borderColor?: ZRColor
    borderWidth?: number
    borderType?: ZRLineType
    borderCap?: CanvasLineCap
    borderJoin?: CanvasLineJoin
    borderDashOffset?: number
    borderMiterLimit?: number
}

export type AnimationDelayCallbackParam = {
    count: number
    index: number
};
export type AnimationDurationCallback = (idx: number) => number;
export type AnimationDelayCallback = (idx: number, params?: AnimationDelayCallbackParam) => number;

export interface AnimationOption {
    duration?: number
    easing?: AnimationEasing
    delay?: number
    // additive?: boolean
}
/**
 * Mixin of option set to control the animation of series.
 */
export interface AnimationOptionMixin {
    /**
     * If enable animation
     */
    animation?: boolean
    /**
     * Disable animation when the number of elements exceeds the threshold
     */
    animationThreshold?: number
    // For init animation
    /**
     * Duration of initialize animation.
     * Can be a callback to specify duration of each element
     */
    animationDuration?: number | AnimationDurationCallback
    /**
     * Easing of initialize animation
     */
    animationEasing?: AnimationEasing
    /**
     * Delay of initialize animation
     * Can be a callback to specify duration of each element
     */
    animationDelay?: number | AnimationDelayCallback
    // For update animation
    /**
     * Delay of data update animation.
     * Can be a callback to specify duration of each element
     */
    animationDurationUpdate?: number | AnimationDurationCallback
    /**
     * Easing of data update animation.
     */
    animationEasingUpdate?: AnimationEasing
    /**
     * Delay of data update animation.
     * Can be a callback to specify duration of each element
     */
    animationDelayUpdate?: number | AnimationDelayCallback
}

export interface RoamOptionMixin {
    /**
     * If enable roam. can be specified 'scale' or 'move'
     */
    roam?: boolean | 'pan' | 'move' | 'zoom' | 'scale'
    /**
     * Current center position.
     */
    center?: number[]
    /**
     * Current zoom level. Default is 1
     */
    zoom?: number

    scaleLimit?: {
        min?: number
        max?: number
    }
}

// TODO: TYPE value type?
export type SymbolSizeCallback<T> = (rawValue: any, params: T) => number | number[];
export type SymbolCallback<T> = (rawValue: any, params: T) => string;
export type SymbolRotateCallback<T> = (rawValue: any, params: T) => number;
export type SymbolOffsetCallback<T> = (rawValue: any, params: T) => (string | number)[];
/**
 * Mixin of option set to control the element symbol.
 * Include type of symbol, and size of symbol.
 */
export interface SymbolOptionMixin<T = unknown> {
    /**
     * type of symbol, like `cirlce`, `rect`, or custom path and image.
     */
    symbol?: string | (unknown extends T ? never : SymbolCallback<T>)
    /**
     * Size of symbol.
     */
    symbolSize?: number | number[] | (unknown extends T ? never : SymbolSizeCallback<T>)

    symbolRotate?: number | (unknown extends T ? never : SymbolRotateCallback<T>)

    symbolKeepAspect?: boolean

    symbolOffset?: (string | number)[] | (unknown extends T ? never : SymbolOffsetCallback<T>)
}

/**
 * ItemStyleOption is a most common used set to config element styles.
 * It includes both fill and stroke style.
 */
export interface ItemStyleOption extends ShadowOptionMixin, BorderOptionMixin {
    color?: ZRColor
    opacity?: number
    decal?: DecalObject | 'none'
}

/**
 * ItemStyleOption is a option set to control styles on lines.
 * Used in the components or series like `line`, `axis`
 * It includes stroke style.
 */
export interface LineStyleOption<Clr = ZRColor> extends ShadowOptionMixin {
    width?: number
    color?: Clr
    opacity?: number
    type?: ZRLineType
    cap?: CanvasLineCap
    join?: CanvasLineJoin
    dashOffset?: number
    miterLimit?: number
}

/**
 * ItemStyleOption is a option set to control styles on an area, like polygon, rectangle.
 * It only include fill style.
 */
export interface AreaStyleOption<Clr = ZRColor> extends ShadowOptionMixin {
    color?: Clr
    opacity?: number
}

type Arrayable<T extends Dictionary<any>> = { [key in keyof T]: T[key] | T[key][] };
type Dictionaryable<T extends Dictionary<any>> = { [key in keyof T]: T[key] | Dictionary<T[key]>};

export interface VisualOptionUnit {
    symbol?: string
    // TODO Support [number, number]?
    symbolSize?: number
    color?: ColorString
    colorAlpha?: number
    opacity?: number
    colorLightness?: number
    colorSaturation?: number
    colorHue?: number
    decal?: DecalObject

    // Not exposed?
    liftZ?: number
}
export type VisualOptionFixed = VisualOptionUnit;
/**
 * Option about visual properties used in piecewise mapping
 * Used in each piece.
 */
export type VisualOptionPiecewise = VisualOptionUnit;
/**
 * Option about visual properties used in linear mapping
 */
export type VisualOptionLinear = Arrayable<VisualOptionUnit>;

/**
 * Option about visual properties can be encoded from ordinal categories.
 * Each value can either be a dictonary to lookup with category name, or
 * be an array to lookup with category index. In this case the array length should
 * be same with categories
 */
export type VisualOptionCategory = Arrayable<VisualOptionUnit> | Dictionaryable<VisualOptionUnit>;

/**
 * All visual properties can be encoded.
 */
export type BuiltinVisualProperty = keyof VisualOptionUnit;

export interface TextCommonOption extends ShadowOptionMixin {
    color?: string
    fontStyle?: ZRFontStyle
    fontWeight?: ZRFontWeight
    fontFamily?: string
    fontSize?: number | string
    align?: HorizontalAlign
    verticalAlign?: VerticalAlign
    // @deprecated
    baseline?: VerticalAlign

    opacity?: number

    lineHeight?: number
    backgroundColor?: ColorString | {
        image: ImageLike | string
    }
    borderColor?: string
    borderWidth?: number
    borderType?: ZRLineType
    borderDashOffset?: number
    borderRadius?: number | number[]
    padding?: number | number[]

    width?: number | string// Percent
    height?: number
    textBorderColor?: string
    textBorderWidth?: number
    textBorderType?: ZRLineType
    textBorderDashOffset?: number

    textShadowBlur?: number
    textShadowColor?: string
    textShadowOffsetX?: number
    textShadowOffsetY?: number

    tag?: string
}

export interface LabelFormatterCallback<T = CallbackDataParams> {
    (params: T): string
}
/**
 * LabelOption is an option set to control the style of labels.
 * Include color, background, shadow, truncate, rotation, distance, etc..
 */
export interface LabelOption extends TextCommonOption {
    /**
     * If show label
     */
    show?: boolean
    // TODO: TYPE More specified 'inside', 'insideTop'....
    // x, y can be both percent string or number px.
    position?: ElementTextConfig['position']
    distance?: number
    rotate?: number
    offset?: number[]

    /**
     * Min margin between labels. Used when label has layout.
     */
    // It's minMargin instead of margin is for not breaking the previous code using margin.
    minMargin?: number

    overflow?: TextStyleProps['overflow']
    silent?: boolean
    precision?: number | 'auto'
    valueAnimation?: boolean

    // TODO: TYPE not all label support formatter
    // formatter?: string | ((params: CallbackDataParams) => string)

    rich?: Dictionary<TextCommonOption>
}

export interface SeriesLabelOption extends LabelOption {
    formatter?: string | LabelFormatterCallback<CallbackDataParams>
}

/**
 * Option for labels on line, like markLine, lines
 */
export interface LineLabelOption extends Omit<LabelOption, 'distance' | 'position'> {
    position?: 'start'
        | 'middle'
        | 'end'
        | 'insideStart'
        | 'insideStartTop'
        | 'insideStartBottom'
        | 'insideMiddle'
        | 'insideMiddleTop'
        | 'insideMiddleBottom'
        | 'insideEnd'
        | 'insideEndTop'
        | 'insideEndBottom'
        | 'insideMiddleBottom'
    /**
     * Distance can be an array.
     * Which will specify horizontal and vertical distance respectively
     */
    distance?: number | number[]
}

export interface LabelLineOption {
    show?: boolean
    /**
     * If displayed above other elements
     */
    showAbove?: boolean
    length?: number
    length2?: number
    smooth?: boolean | number
    minTurnAngle?: number,
    lineStyle?: LineStyleOption
}

export interface SeriesLineLabelOption extends LineLabelOption {
    formatter?: string | LabelFormatterCallback<CallbackDataParams>
}



export interface LabelLayoutOptionCallbackParams {
    /**
     * Index of data which the label represents.
     * It can be null if label does't represent any data.
     */
    dataIndex?: number,
    /**
     * Type of data which the label represents.
     * It can be null if label does't represent any data.
     */
    dataType?: SeriesDataType,
    seriesIndex: number,
    text: string
    align: ZRTextAlign
    verticalAlign: ZRTextVerticalAlign
    rect: RectLike
    labelRect: RectLike
    // Points of label line in pie/funnel
    labelLinePoints?: number[][]
    // x: number
    // y: number
};

export interface LabelLayoutOption {
    /**
     * If move the overlapped label. If label is still overlapped after moved.
     * It will determine if to hide this label with `hideOverlap` policy.
     *
     * shiftX/Y will keep the order on x/y
     * shuffleX/y will move the label around the original position randomly.
     */
    moveOverlap?: 'shiftX'
        | 'shiftY'
        | 'shuffleX'
        | 'shuffleY'
    /**
     * If hide the overlapped label. It will be handled after move.
     * @default 'none'
     */
    hideOverlap?: boolean
    /**
     * If label is draggable.
     */
    draggable?: boolean
    /**
     * Can be absolute px number or percent string.
     */
    x?: number | string
    y?: number | string
    /**
     * offset on x based on the original position.
     */
    dx?: number
    /**
     * offset on y based on the original position.
     */
    dy?: number
    rotate?: number

    align?: ZRTextAlign
    verticalAlign?: ZRTextVerticalAlign
    width?: number
    height?: number
    fontSize?: number

    labelLinePoints?: number[][]
}

export type LabelLayoutOptionCallback = (params: LabelLayoutOptionCallbackParams) => LabelLayoutOption;


export interface TooltipFormatterCallback<T> {
    /**
     * For sync callback
     * params will be an array on axis trigger.
     */
    (params: T, asyncTicket: string): string | HTMLElement[]
    /**
     * For async callback.
     * Returned html string will be a placeholder when callback is not invoked.
     */
    (params: T, asyncTicket: string, callback: (cbTicket: string, htmlOrDomNodes: string | HTMLElement[]) => void)
        : string | HTMLElement[]
}

type TooltipBuiltinPosition = 'inside' | 'top' | 'left' | 'right' | 'bottom';
type TooltipBoxLayoutOption = Pick<
    BoxLayoutOptionMixin, 'top' | 'left' | 'right' | 'bottom'
>;

export type TooltipPositionCallbackParams = CallbackDataParams | CallbackDataParams[];

/**
 * Position relative to the hoverred element. Only available when trigger is item.
 */
export interface TooltipPositionCallback {
    (
        point: [number, number],
        /**
         * params will be an array on axis trigger.
         */
        params: TooltipPositionCallbackParams,
        /**
         * Will be HTMLDivElement when renderMode is html
         * Otherwise it's graphic.Text
         */
        el: HTMLDivElement | ZRText | null,
        /**
         * Rect of hover elements. Will be null if not hovered
         */
        rect: RectLike | null,
        size: {
            /**
             * Size of popup content
             */
            contentSize: [number, number]
            /**
             * Size of the chart view
             */
            viewSize: [number, number]
        }
    ): Array<number | string> | TooltipBuiltinPosition | TooltipBoxLayoutOption
}
/**
 * Common tooltip option
 * Can be configured on series, graphic elements
 */
export interface CommonTooltipOption<FormatterParams> {

    show?: boolean

    /**
     * When to trigger
     */
    triggerOn?: 'mousemove' | 'click' | 'none' | 'mousemove|click'
    /**
     * Whether to not hide popup content automatically
     */
    alwaysShowContent?: boolean

    formatter?: string | TooltipFormatterCallback<FormatterParams>
    /**
     * Absolution pixel [x, y] array. Or relative percent string [x, y] array.
     * If trigger is 'item'. position can be set to 'inside' / 'top' / 'left' / 'right' / 'bottom',
     * which is relative to the hovered element.
     *
     * Support to be a callback
     */
    position?: (number | string)[] | TooltipBuiltinPosition | TooltipPositionCallback | TooltipBoxLayoutOption

    confine?: boolean

    /**
     * Consider triggered from axisPointer handle, verticalAlign should be 'middle'
     */
    align?: HorizontalAlign

    verticalAlign?: VerticalAlign
    /**
     * Delay of show. milesecond.
     */
    showDelay?: number

    /**
     * Delay of hide. milesecond.
     */
    hideDelay?: number

    transitionDuration?: number
    /**
     * Whether mouse is allowed to enter the floating layer of tooltip
     * If you need to interact in the tooltip like with links or buttons, it can be set as true.
     */
    enterable?: boolean

    backgroundColor?: ColorString
    borderColor?: ColorString
    borderRadius?: number
    borderWidth?: number
    shadowBlur?: number
    shadowColor?: string
    shadowOffsetX?: number
    shadowOffsetY?: number

    /**
     * Padding between tooltip content and tooltip border.
     */
    padding?: number | number[]

    /**
     * Available when renderMode is 'html'
     */
    extraCssText?: string

    textStyle?: Pick<LabelOption,
        'color' | 'fontStyle' | 'fontWeight' | 'fontFamily' | 'fontSize' |
        'lineHeight' | 'width' | 'height' | 'textBorderColor' | 'textBorderWidth' |
        'textShadowColor' | 'textShadowBlur' | 'textShadowOffsetX' | 'textShadowOffsetY'
        | 'align'> & {

        // Available when renderMode is html
        decoration?: string
    }
}

export type ComponentItemTooltipOption<T> = CommonTooltipOption<T> & {
    // Default content HTML.
    content?: string;
    formatterParams?: ComponentItemTooltipLabelFormatterParams;
};
export type ComponentItemTooltipLabelFormatterParams = {
    componentType: string
    name: string
    // properies key array like ['name']
    $vars: string[]
} & {
    // Other properties
    [key in string]: unknown
};


/**
 * Tooltip option configured on each series
 */
export type SeriesTooltipOption = CommonTooltipOption<CallbackDataParams> & {
    trigger?: 'item' | 'axis' | boolean | 'none'
};




type LabelFormatterParams = {
    value: ScaleDataValue
    axisDimension: string
    axisIndex: number
    seriesData: CallbackDataParams[]
};
/**
 * Common axis option. can be configured on each axis
 */
export interface CommonAxisPointerOption {
    show?: boolean | 'auto'

    z?: number;
    zlevel?: number;

    triggerOn?: 'click' | 'mousemove' | 'none' | 'mousemove|click'

    type?: 'line' | 'shadow' | 'none'

    snap?: boolean

    triggerTooltip?: boolean

    /**
     * current value. When using axisPointer.handle, value can be set to define the initail position of axisPointer.
     */
    value?: ScaleDataValue

    status?: 'show' | 'hide'

    // [group0, group1, ...]
    // Each group can be: {
    //      mapper: function () {},
    //      singleTooltip: 'multiple',  // 'multiple' or 'single'
    //      xAxisId: ...,
    //      yAxisName: ...,
    //      angleAxisIndex: ...
    // }
    // mapper: can be ignored.
    //      input: {axisInfo, value}
    //      output: {axisInfo, value}

    label?: LabelOption & {
        precision?: 'auto' | number
        margin?: number
        /**
         * String template include variable {value} or callback function
         */
        formatter?: string | ((params: LabelFormatterParams) => string)
    }
    animation?: boolean | 'auto'
    animationDurationUpdate?: number
    animationEasingUpdate?: ZREasing

    /**
     * Available when type is 'line'
     */
    lineStyle?: LineStyleOption
    /**
     * Available when type is 'shadow'
     */
    shadowStyle?: AreaStyleOption

    handle?: {
        show?: boolean
        icon?: string
        /**
         * The size of the handle
         */
        size?: number | number[]
        /**
         * Distance from handle center to axis.
         */
        margin?: number

        color?: ColorString

        /**
         * Throttle for mobile performance
         */
        throttle?: number
    } & ShadowOptionMixin


    seriesDataIndices?: {
        seriesIndex: number
        dataIndex: number
        dataIndexInside: number
    }[]

}

export interface ComponentOption {
    mainType?: string;

    type?: string;

    id?: OptionId;
    name?: OptionName;

    z?: number;
    zlevel?: number;
    // FIXME:TS more
}

export type BlurScope = 'coordinateSystem' | 'series' | 'global';

/**
 * can be array of data indices.
 * Or may be an dictionary if have different types of data like in graph.
 */
export type InnerFocus = DefaultEmphasisFocus | ArrayLike<number> | Dictionary<ArrayLike<number>>;

export interface DefaultExtraStateOpts {
    emphasis: any
    select: any
    blur: any
}

export type DefaultEmphasisFocus = 'none' | 'self' | 'series';

export interface DefaultExtraEmpasisState {
    /**
     * self: Focus self and blur all others.
     * series: Focus series and blur all other series.
     */
    focus?: DefaultEmphasisFocus
}

interface ExtraStateOptsBase {
    emphasis?: {
        focus?: string
    },
    select?: any
    blur?: any
}

export interface StatesOptionMixin<StateOption, ExtraStateOpts extends ExtraStateOptsBase = DefaultExtraStateOpts> {
    /**
     * Emphasis states
     */
    emphasis?: StateOption & ExtraStateOpts['emphasis'] & {
        /**
         * Scope of blurred element when focus.
         *
         * coordinateSystem: blur others in the same coordinateSystem
         * series: blur others in the same series
         * global: blur all others
         *
         * Default to be coordinate system.
         */
        blurScope?: BlurScope
    }
    /**
     * Select states
     */
    select?: StateOption & ExtraStateOpts['select']
    /**
     * Blur states.
     */
    blur?: StateOption & ExtraStateOpts['blur']
}

export interface SeriesOption<
    StateOption=any, ExtraStateOpts extends ExtraStateOptsBase = DefaultExtraStateOpts> extends
    ComponentOption,
    AnimationOptionMixin,
    ColorPaletteOptionMixin,
    StatesOptionMixin<StateOption, ExtraStateOpts>
{
    mainType?: 'series'

    silent?: boolean

    blendMode?: string

    /**
     * Cursor when mouse on the elements
     */
    cursor?: string

    // Needs to be override
    data?: unknown

    legendHoverLink?: boolean

    /**
     * Configurations about progressive rendering
     */
    progressive?: number | false
    progressiveThreshold?: number
    progressiveChunkMode?: 'mod'
    /**
     * Not available on every series
     */
    coordinateSystem?: string

    hoverLayerThreshold?: number
    // FIXME:TS more

    /**
     * When dataset is used, seriesLayoutBy specifies whether the column or the row of dataset is mapped to the series
     * namely, the series is "layout" on columns or rows
     * @default 'column'
     */
    seriesLayoutBy?: 'column' | 'row'

    labelLine?: LabelLineOption

    /**
     * Overall label layout option in label layout stage.
     */
    labelLayout?: LabelLayoutOption | LabelLayoutOptionCallback

    /**
     * Animation config for state transition.
     */
    stateAnimation?: AnimationOption

    /**
     * Map of selected data
     * key is name or index of data.
     */
    selectedMap?: Dictionary<boolean>
    selectedMode?: 'single' | 'multiple' | boolean
}

export interface SeriesOnCartesianOptionMixin {
    xAxisIndex?: number
    yAxisIndex?: number

    xAxisId?: string
    yAxisId?: string
}

export interface SeriesOnPolarOptionMixin {
    radiusAxisIndex?: number
    angleAxisIndex?: number

    radiusAxisId?: string
    angleAxisId?: string
}

export interface SeriesOnSingleOptionMixin {
    singleAxisIndex?: number
    singleAxisId?: string
}

export interface SeriesOnGeoOptionMixin {
    geoIndex?: number;
    geoId?: string
}

export interface SeriesOnCalendarOptionMixin {
    calendarIndex?: number
    calendarId?: string
}

export interface SeriesLargeOptionMixin {
    large?: boolean
    largeThreshold?: number
}
export interface SeriesStackOptionMixin {
    stack?: string
}

type SamplingFunc = (frame: ArrayLike<number>) => number;

export interface SeriesSamplingOptionMixin {
    sampling?: 'none' | 'average' | 'min' | 'max' | 'sum' | 'lttb' | SamplingFunc
}

export interface SeriesEncodeOptionMixin {
    datasetIndex?: number;
    datasetId?: string | number;
    seriesLayoutBy?: SeriesLayoutBy;
    sourceHeader?: OptionSourceHeader;
    dimensions?: DimensionDefinitionLoose[];
    encode?: OptionEncode
}

export type SeriesEncodableModel = SeriesModel<SeriesOption & SeriesEncodeOptionMixin>;<|MERGE_RESOLUTION|>--- conflicted
+++ resolved
@@ -193,11 +193,7 @@
  * The echarts event type to user.
  * Also known as packedEvent.
  */
-<<<<<<< HEAD
-export interface ECEvent extends ECEventData {
-=======
 export interface ECActionEvent extends ECEventData {
->>>>>>> 3dbb0824
     // event type
     type: string;
     componentType?: string;
