<!DOCTYPE html>
<!--
Licensed to the Apache Software Foundation (ASF) under one
or more contributor license agreements.  See the NOTICE file
distributed with this work for additional information
regarding copyright ownership.  The ASF licenses this file
to you under the Apache License, Version 2.0 (the
"License"); you may not use this file except in compliance
with the License.  You may obtain a copy of the License at

   http://www.apache.org/licenses/LICENSE-2.0

Unless required by applicable law or agreed to in writing,
software distributed under the License is distributed on an
"AS IS" BASIS, WITHOUT WARRANTIES OR CONDITIONS OF ANY
KIND, either express or implied.  See the License for the
specific language governing permissions and limitations
under the License.
-->


<html>
    <head>
        <meta charset="utf-8">
        <meta name="viewport" content="width=device-width, initial-scale=1" />
        <script src="lib/esl.js"></script>
        <script src="lib/config.js"></script>
        <script src="lib/jquery.min.js"></script>
        <script src="lib/facePrint.js"></script>
        <script src="lib/testHelper.js"></script>
        <link rel="stylesheet" href="lib/reset.css" />
    </head>
    <body>
        <style>
            .test-title {
                background: #146402;
                color: #fff;
            }
            #info {
                position: fixed;
                left: 0;
                top: 0;
                background: #333;
                color: #fff;
                padding: 2px 5px;
                z-index: 9999;
                box-shadow: 0 0 2px #333;
            }
        </style>

        <br>
        <br>
        <br>

        <div id="info"></div>

        <div id="maina1"></div>
<<<<<<< HEAD
        <div id="maina2"></div>

=======
>>>>>>> bf360662
        <div id="mainb1"></div>
        <div id="mainb2"></div>
        <div id="mainb3"></div>
        <div id="mainb4"></div>

        <div id="main0"></div>
        <div id="main1"></div>
        <div id="main2"></div>
        <div id="main3"></div>
        <div id="main4"></div>
        <div id="main5"></div>
        <div id="main6"></div>
        <div id="main7"></div>
        <div id="main8"></div>




        <script>
            var USE_HOVER_LAYER_KEY = '__EC_TEST_USE_HOVER_LAYER_KEY___';

            var useHoverLayer = getUseHoverLayer();
            var hoverLayerThreshold = useHoverLayer ? 0 : null;
            var infoEl = document.getElementById('info');
            genInfo();

            function setUseHoverLayer(useHoverLayer) {
                window.localStorage.setItem(USE_HOVER_LAYER_KEY, useHoverLayer ? 'true' : '');
            }
            function getUseHoverLayer() {
                return !!window.localStorage.getItem(USE_HOVER_LAYER_KEY);
            }

            function genInfo(zrRefreshTimestamp) {
                infoEl.innerHTML = [
                    '<span style="color:yellow">'
                        + (useHoverLayer ? 'Using HoverLayer' : 'NOT using HoverLayer')
                    + '</span>',
                    'hoverLayerThreshold: ' + hoverLayerThreshold,
                    'zr refresh base layer at: <span style="color:yellow">' + (zrRefreshTimestamp || null) + '</span>'
                ].join('<br>');
            }

            function genHoverLayerBtns() {
                return [{
                    text: 'NOT use hoverLayer',
                    onclick: function () {
                        setUseHoverLayer(false);
                        location.reload();
                    }
                }, {
                    text: 'Use hoverLayer',
                    onclick: function () {
                        setUseHoverLayer(true);
                        location.reload();
                    }
                }]
            }

            var originalCreate = testHelper.create;
            testHelper.create = function (echarts, dom, opt) {
                if (opt.option.hoverLayerThreshold === void 0) {
                    throw new Error('"hoverLayerThreshold" should be set');
                }

                var buttons = opt.buttons || [];
                opt.buttons = buttons = genHoverLayerBtns().concat(buttons);
                var chart = originalCreate.call(this, echarts, dom, opt);

                if (chart) {
                    var zr = chart.getZr();
                    var originalRefreshImmediately = zr.refreshImmediately;
                    zr.refreshImmediately = function () {
                        var result = originalRefreshImmediately.apply(this, arguments);
                        // Make sure refreshImmediately is not called when `useHoverLayer`.
                        genInfo(+new Date());
                        return result;
                    };
                }

                return chart;
            }
        </script>














        <script>


            var option;

            require([
                'echarts'
            ], function (echarts) {

                var option = {
                    hoverLayerThreshold: hoverLayerThreshold,
                    xAxis: {
                        axisLine: {show: false},
                        axisTick: {show: false},
                        splitLine: {show: false},
                        axisLabel: {show: false}
                    },
                    yAxis: {
                        axisLine: {show: false},
                        axisTick: {show: false},
                        splitLine: {show: false},
                        axisLabel: {show: false}
                    },
                    series: {
                        type: 'line',
                        markPoint: {
                            data: [{
                                type: 'max',
                                name: 'a'
                            }]
                        },
                        data: [[12,34]]
                    }
                };

                var chart = testHelper.create(echarts, 'maina1', {
                    option: option,
                    height: 150,
                    title: [
                        'Only a pin displayed',
                        'The text of the "pin" should be **inside**',
                        'Hover "pin", should be normal'
                    ]
                });
            });
        </script>






        <script>
            require(['echarts'], function (echarts) {
                var option = {
                    hoverLayerThreshold: hoverLayerThreshold,
                    backgroundColor: '#eee',
                    animation: false,
                    grid: {left: 400, top: 50},
                    xAxis: {},
                    yAxis: {},
                    visualMap: {
                        type: 'piecewise',
                        orient: 'horizontal',
                        top: 10,
                        left: 0,
                        pieces: [
                            {min: 1000, color: 'red'},
                            {min: 600, max: 1000, color: 'blue'},
                            {min: 0, max: 600, color: 'green'}
                        ],
                        outOfRange: {
                            color: '#aaa'
                        }
                    },
                    series: [{
                        type: 'custom',
                        coordinateSystem: 'none',
                        renderItem: function (params, api) {
                            var pos = [api.value(0), api.value(1)];
                            return {
                                type: 'circle',
                                shape: {cx: pos[0], cy: pos[1], r: 20},
                                style: api.style({lineWidth: 1, stroke: '#777'})
                            };
                        },
                        data: [
                            [100, 100, 0],
                            [200, 100, 800],
                            [300, 100, 1500]
                        ]
                    }, {
                        type: 'scatter',
                        symbolSize: 20,
                        data: [
                            [100, 100, 0],
                            [200, 100, 800],
                            [300, 100, 1500]
                        ]
                    }]
                };

                var chart = testHelper.create(echarts, 'maina1', {
                    title: [
                        '`visualMap.hoverLink` is the by default (`true`)',
                        '**Click** a visualMap item, and then **mouseout**. The hover style of the circles should be OK.'
                    ],
                    option: option,
                    height: 200
                });
            });
        </script>



        <script>
            require(['echarts'], function (echarts) {
                var option = {
                    hoverLayerThreshold: hoverLayerThreshold,
                    backgroundColor: '#eee',
                    animation: false,
                    grid: {left: 400, top: 50},
                    xAxis: {},
                    yAxis: {},
                    visualMap: {
                        type: 'piecewise',
                        orient: 'horizontal',
                        top: 10,
                        left: 0,
                        pieces: [
                            {min: 1000, color: 'red'},
                            {min: 600, max: 1000, color: 'blue'},
                            {min: 0, max: 600, color: 'green'}
                        ],
                        outOfRange: {
                            color: '#aaa'
                        },
                        hoverLink: false
                    },
                    series: [{
                        type: 'custom',
                        coordinateSystem: 'none',
                        renderItem: function (params, api) {
                            var pos = [api.value(0), api.value(1)];
                            return {
                                type: 'circle',
                                shape: {cx: pos[0], cy: pos[1], r: 20},
                                style: api.style({lineWidth: 1, stroke: '#777'})
                            };
                        },
                        data: [
                            [100, 100, 0],
                            [200, 100, 800],
                            [300, 100, 1500]
                        ]
                    }, {
                        type: 'scatter',
                        symbolSize: 20,
                        data: [
                            [100, 100, 0],
                            [200, 100, 800],
                            [300, 100, 1500]
                        ]
                    }]
                };

                var chart = testHelper.create(echarts, 'maina2', {
                    title: [
                        '`visualMap.hoverLink` is `false`',
                        '**mouseover** a circle, and then **click** the coresponding visualMap item',
                        'and then **mouseover** the circle again, and then **mouseout**.',
                        'The hover style of the circles should be OK.'
                    ],
                    option: option,
                    height: 200
                });
            });

        </script>




        <script>
            require(['echarts'], function (echarts) {
                var option = {
                    hoverLayerThreshold: hoverLayerThreshold,
                    xAxis: {
                    },
                    yAxis: {
                    },
                    grid: {
                        right: 120
                    },
                    visualMap: {
                        min: 100,
                        max: 800,
                        top: 10,
                        right: 10,
                        splitNumber: 3,
                        type: 'piecewise',
                        demension: 1,
                        hoverLink: true,
                        inRange: {
                            color: ['blue', 'red']
                        },
                        outOfRange: {
                            color: 'black'
                        }
                    },
                    series: [{
                        type: 'scatter',
                        symbolSize: 30,
                        data: [
                            [12, 331], [55, 131], [55, 531]
                        ]
                    }, {
                        type: 'scatter',
                        symbol: 'rect',
                        symbolSize: 40,
                        label: {
                            show: true,
                            formatter: 'label inside\nhover red\n{c}'
                        },
                        emphasis: {
                            label: {
                                color: 'red'
                            }
                        },
                        data: [
                            [112, 331], [115, 131], [165, 531]
                        ]
                    }, {
                        type: 'scatter',
                        symbol: 'triangle',
                        symbolSize: 40,
                        label: {
                            show: true,
                            formatter: 'label inside\n{c}'
                        },
                        emphasis: {
                            label: {
                                position: 'top',
                                formatter: 'hover become top\n{c}'
                            }
                        },
                        data: [
                            [212, 331], [215, 131], [265, 531]
                        ]
                    }, {
                        type: 'scatter',
                        symbol: 'rect',
                        symbolSize: 40,
                        label: {
                            show: true,
                            formatter: 'label stroke orange hover blue\n{c}',
                            textBorderWidth: 3,
                            textBorderColor: 'orange'
                        },
                        emphasis: {
                            label: {
                                formatter: 'hover become stroke blue',
                                textBorderColor: 'blue'
                            }
                        },
                        data: [
                            [312, 51]
                        ]
                    }, {
                        type: 'custom',
                        renderItem: function (params, api) {
                            var coords = api.coord([312, 351]);
                            return {
                                type: 'rect',
                                shape: {
                                    x: coords[0],
                                    y: coords[1],
                                    width: 50,
                                    height: 50
                                },
                                // check api.style
                                style: api.style({
                                    text: 'label stroke orange hover blue',
                                    textStrokeWidth: 2,
                                    textStroke: 'orange'
                                }),
                                styleEmphasis: api.styleEmphasis({
                                    textStroke: 'blue'
                                })
                            };
                        },
                        data: [
                            [312, 151]
                        ]
                    }]
                };

                var chart = testHelper.create(echarts, 'mainb1', {
                    title: [
                        'visualMap should be normal (and hoverLink should **scale circles**)',
                        '(inRange: has color, outOfRange: "black")',
                        'Click visualMap when hoverlink, circle color should be changed, but **keep scaled**.',
                        'Click button highlight dataIndex 0, only "middle blue" highlighted',
                        'Then hover **blue** visualMap, all blue highlighted, and then unhover, "middle blue" should keep highlighted'
                    ],
                    option: option,
                    height: 300,
                    buttons: [{
                        text: 'highlight dataIndex 0',
                        onclick: function () {
                            chart.dispatchAction({
                                type: 'highlight',
                                dataIndex: 0
                            });
                        }
                    }, {
                        text: 'downplay dataIndex 0',
                        onclick: function () {
                            chart.dispatchAction({
                                type: 'downplay',
                                dataIndex: 0
                            });
                        }
                    }]
                });
            });
        </script>







        <script>
            require(['echarts'], function (echarts) {
                var option = {
                    hoverLayerThreshold: hoverLayerThreshold,
                    xAxis: {
                    },
                    yAxis: {
                    },
                    series: [{
                        type: 'scatter',
                        symbolSize: 30,
                        data: [
                            [12, 131],
                            [55, 431],
                            [55, 331]
                        ]
                    }]
                };

                var chart = testHelper.create(echarts, 'mainb2', {
                    title: [
                        'setOption onclick and hover animation should be normal:',
                        'click any symbol, all symbols should become blue'
                    ],
                    option: option,
                    height: 200
                });

                chart && chart.on('click', function () {
                    chart.setOption({
                        color: ['blue']
                    });
                });
            });
        </script>





        <script>
            require(['echarts'], function (echarts) {
                var option = {
                    hoverLayerThreshold: hoverLayerThreshold,
                    xAxis: {
                    },
                    yAxis: {
                    },
                    series: [{
                        type: 'scatter',
                        symbolSize: 100,
                        data: [
                            {value: [0, 0], itemStyle: {color: 'blue'}},
                            {value: [0, 1], itemStyle: {color: 'red'}}
                        ]
                    }]
                };

                var chart = testHelper.create(echarts, 'mainb3', {
                    title: [
                        'hover the blue symbol, the z2 can be top',
                        'unhover, **z2 should be back** to bottom'
                    ],
                    option: option,
                    height: 200
                });
            });
        </script>





        <script>
            require(['echarts'], function (echarts) {
                var option = {
                    hoverLayerThreshold: hoverLayerThreshold,
                    series: [{
                        type: 'graph',
                        symbolSize: 20,
                        focusNodeAdjacency: true,
                        data: [
                            {value: 100, name: 'aa', x: 100, y: 200},
                            {value: 150, name: 'bb', x: 450, y: 300},
                            {value: 200, name: 'cc', x: 200, y: 100},
                            {value: 250, name: 'dd', x: 450, y: 250,
                                emphasis: {
                                    itemStyle: {
                                        color: 'blue'
                                    }
                                }
                            }
                        ],
                        links: [
                            {source: 'aa', target: 'bb'},
                            {source: 'aa', target: 'dd'},
                            {source: 'cc', target: 'bb'}
                        ],
                        lineStyle: {
                            color: 'green',
                            type: 'dashed', // [4, 6],
                            width: 3
                        },
                        emphasis: {
                            lineStyle: {
                                color: 'orange',
                                type: 'solid',
                                width: 8
                            }
                        }
                    }]
                };

                var chart = testHelper.create(echarts, 'mainb4', {
                    title: [
                        'normal style is **line: green dashed width 3, node: red**,',
                        'should become **line: orange solid width 8, node: only "dd" blue** when hovered'
                    ],
                    option: option,
                    height: 200
                });
            });
        </script>



        <script>
            require(['echarts'], function (echarts) {
                var option = {
                    hoverLayerThreshold: hoverLayerThreshold,
                    tooltip: {},
                    xAxis: {
                    },
                    yAxis: {
                        splitNumber: 2,
                        scale: true
                    },
                    series: [{
                        type: 'scatter',
                        symbolSize: 30,
                        emphasis: {
                            label: {
                                show: true
                            }
                        },
                        data: [[12, 331221], [55, 331221]]
                    }]
                };

                testHelper.create(echarts, 'main0', {
                    title: [
                        'normal no label, hover show label inside',
                        'TEST: hover twice, should be normal',
                        'zrBaseLayer should not be refreshed if NOT using hoverLayer'
                    ],
                    option: option,
                    height: 200
                });
            });
        </script>





        <script>
            require(['echarts'], function (echarts) {
                var option = {
                    hoverLayerThreshold: hoverLayerThreshold,
                    tooltip: {},
                    xAxis: {
                    },
                    yAxis: {
                        splitNumber: 2,
                        scale: true
                    },
                    series: [{
                        type: 'scatter',
                        symbolSize: 30,
                        label: {
                            show: true
                        },
                        itemStyle: {
                            color: 'green',
                            opacity: 1
                        },
                        emphasis: {
                            label: {
                                position: 'top'
                            }
                        },
                        data: [[12, 331221], [20, 331221], [55, 331221]]
                    }]
                };

                testHelper.create(echarts, 'main1', {
                    title: [
                        'normal label inside, hover label outside top.',
                        'lifted color should be able to restore after hover twice.'
                    ],
                    option: option,
                    height: 200
                });
            });
        </script>







        <script>
            require(['echarts'], function (echarts) {
                var option = {
                    hoverLayerThreshold: hoverLayerThreshold,
                    tooltip: {},
                    xAxis: {
                    },
                    yAxis: {
                        splitNumber: 2,
                        scale: true
                    },
                    series: [{
                        type: 'scatter',
                        symbolSize: 30,
                        label: {
                            show: true
                        },
                        itemStyle: {
                            color: 'green',
                            opacity: 1
                        },
                        emphasis: {
                            itemStyle: {
                                color: 'red'
                            },
                            label: {
                                position: 'top'
                            }
                        },
                        data: [[12, 331221], [55, 331221]]
                    }]
                };

                var chart = testHelper.create(echarts, 'main2', {
                    title: [
                        'normal style: green',
                        'trigger hover by API (red, text top).',
                        'Test mouse hover and leave, should NOT return to normal.',
                        'Only click downplay to return normal'
                    ],
                    option: option,
                    height: 200,
                    buttons: [{
                        text: 'highlight dataIndex 0',
                        onclick: function () {
                            chart.dispatchAction({
                                type: 'highlight',
                                seriesIndex: 0,
                                dataIndex: 0
                            });
                        }
                    }, {
                        text: 'downplay dataIndex 0',
                        onclick: function () {
                            chart.dispatchAction({
                                type: 'downplay',
                                seriesIndex: 0,
                                dataIndex: 0
                            });
                        }
                    }]
                });
            });
        </script>








        <script>
            require(['echarts'], function (echarts) {
                var option = {
                    hoverLayerThreshold: hoverLayerThreshold,
                    tooltip: {},
                    xAxis: {
                    },
                    yAxis: {
                        splitNumber: 2,
                        scale: true
                    },
                    series: [{
                        type: 'scatter',
                        id: 's',
                        symbolSize: 30,
                        label: {
                            show: true
                        },
                        itemStyle: {
                            color: 'green',
                            opacity: 1
                        },
                        emphasis: {
                            itemStyle: {
                                color: 'red'
                            },
                            label: {
                                position: 'top'
                            }
                        },
                        data: [[12, 331221], [55, 331221]]
                    }]
                };

                var chart = testHelper.create(echarts, 'main3', {
                    title: [
                        'trigger hover by API (red, text top).',
                        'setOption to change hoverStyle.'
                    ],
                    option: option,
                    height: 200,
                    buttons: [{
                        text: 'highlight dataIndex 0',
                        onclick: function () {
                            chart.dispatchAction({
                                type: 'highlight',
                                seriesIndex: 0,
                                dataIndex: 0
                            });
                        }
                    }, {
                        text: 'setOption to modify hoverStyle yellow',
                        onclick: function () {
                            chart.setOption({
                                series: [{
                                    id: 's',
                                    emphasis: {
                                        itemStyle: {
                                            color: 'yellow'
                                        },
                                        label: {
                                            fontSize: 30
                                        }
                                    }
                                }]
                            });
                        }
                    }, {
                        text: 'setOption to modify hoverStyle blue',
                        onclick: function () {
                            chart.setOption({
                                series: [{
                                    id: 's',
                                    emphasis: {
                                        itemStyle: {
                                            color: 'blue'
                                        },
                                        label: {
                                            fontSize: 50
                                        }
                                    }
                                }]
                            });
                        }
                    }, {
                        text: 'downplay dataIndex 0',
                        onclick: function () {
                            chart.dispatchAction({
                                type: 'downplay',
                                seriesIndex: 0,
                                dataIndex: 0
                            });
                        }
                    }]
                });
            });
        </script>






        <script>
            require(['echarts'], function (echarts) {
                var option = {
                    hoverLayerThreshold: hoverLayerThreshold,
                    tooltip: {},
                    xAxis: {
                    },
                    yAxis: {
                        splitNumber: 2,
                        scale: true
                    },
                    series: [{
                        type: 'custom',
                        renderItem: function (params, api) {
                            return {
                                type: 'group',
                                children: [{
                                    type: 'rect',
                                    shape: {x: 100, y: 30, width: 100, height: 50},
                                    style: {fill: '#333'}
                                }, {
                                    type: 'rect',
                                    shape: {x: 130, y: 50, width: 100, height: 50},
                                    style: {fill: '#555'}
                                }, {
                                    type: 'rect',
                                    shape: {x: 160, y: 70, width: 100, height: 50},
                                    style: {fill: '#777'}
                                }]
                            };
                        },
                        data: [[12, 331221], [55, 331221]]
                    }]
                };

                testHelper.create(echarts, 'main4', {
                    title: [
                        'custom series: all highlighted when hover, keep z correct'
                    ],
                    option: option,
                    height: 200
                });
            });
        </script>






        <script>
            require(['echarts'], function (echarts) {
                var option = {
                    hoverLayerThreshold: hoverLayerThreshold,
                    tooltip: {},
                    xAxis: {
                    },
                    yAxis: {
                        splitNumber: 2,
                        scale: true
                    },
                    series: [{
                        type: 'line',
                        symbolSize: 20,
                        data: [[21, 22], [44, 11]]
                    }]
                };

                var chart = testHelper.create(echarts, 'main5', {
                    title: [
                        'Test default symbol hover style (scale) (Only test **Not use hoverLayer**)',
                        'trigger hover by API: **should scaled**.',
                        'Test mouse hover and leave, should NOT return to normal.',
                        'Only click downplay to return normal'
                    ],
                    option: option,
                    height: 200,
                    buttons: [{
                        text: 'highlight dataIndex 0',
                        onclick: function () {
                            chart.dispatchAction({
                                type: 'highlight',
                                seriesIndex: 0,
                                dataIndex: 0
                            });
                        }
                    }, {
                        text: 'downplay dataIndex 0',
                        onclick: function () {
                            chart.dispatchAction({
                                type: 'downplay',
                                seriesIndex: 0,
                                dataIndex: 0
                            });
                        }
                    }]
                });
            });
        </script>







        <script>
            require(['echarts'], function (echarts) {
                var option = {
                    hoverLayerThreshold: hoverLayerThreshold,
                    tooltip: {},
                    series: [{
                        type: 'pie',
                        data: [
                            {value: 12, name: 'Click this sector:\nit keep color-lifted and scaled'},
                            {value: 15, name: 'zxcv'},
                            {value: 17, name: 'Click this sector:\nit becomes yellow, keep color-lifted and scaled'}
                        ]
                    }]
                };

                var chart = testHelper.create(echarts, 'main6', {
                    title: [
                        'Pie **hightlight priority** of API and mouse:',
                        'Hover on sector, **should scaled and color lifted**.',
                        'trigger hover by API: **should scaled and color-lifted**.',
                        'Test mouse hover and leave, should NOT return to normal.',
                        'Only click downplay to return normal',
                        'Click the red sector, it **keep scaled and color-lifted**',
                        'Only click downplay to return normal'
                    ],
                    option: option,
                    height: 200,
                    buttons: [{
                        text: 'highlight dataIndex 0',
                        onclick: function () {
                            chart.dispatchAction({
                                type: 'highlight',
                                seriesIndex: 0,
                                dataIndex: 0
                            });
                        }
                    }, {
                        text: 'downplay dataIndex 0',
                        onclick: function () {
                            chart.dispatchAction({
                                type: 'downplay',
                                seriesIndex: 0,
                                dataIndex: 0
                            });
                        }
                    }]
                });

                chart && chart.on('click', function (e) {
                    if (e.dataIndex === 0) {
                        chart.dispatchAction({
                            type: 'highlight',
                            seriesIndex: 0,
                            dataIndex: 0
                        });
                    }
                    else if (e.dataIndex === 2) {
                        option.series[0].data[2].itemStyle = {color: 'yellow'};
                        chart.setOption(option);
                    }
                });
            });
        </script>







        <script>
            require(['echarts'], function (echarts) {
                var option = {
                    hoverLayerThreshold: hoverLayerThreshold,
                    tooltip: {},
                    series: [{
                        type: 'funnel',
                        label: {
                            show: false
                        },
                        emphasis: {
                            label: {show: true}
                        },
                        data: [
                            {value: 12, name: 'poiu'},
                            {value: 15, name: 'zxcv'},
                            {value: 17, name: 'casdf'}
                        ]
                    }]
                };

                var chart = testHelper.create(echarts, 'main7', {
                    title: [
                        'Click button highlight dataIndex 0 show label',
                        'Then hover and unhover the sector, highlight state will not changed'
                    ],
                    option: option,
                    height: 200,
                    buttons: [{
                        text: 'highlight dataIndex 0',
                        onclick: function () {
                            chart.dispatchAction({
                                type: 'highlight',
                                seriesIndex: 0,
                                dataIndex: 0
                            });
                        }
                    }, {
                        text: 'downplay dataIndex 0',
                        onclick: function () {
                            chart.dispatchAction({
                                type: 'downplay',
                                seriesIndex: 0,
                                dataIndex: 0
                            });
                        }
                    }]
                });
            });
        </script>





        <script>
            $.get('../map/json/china.json', function (chinaJson) {
                if (typeof chinaJson === 'string') {
                    chinaJson = eval('(' + chinaJson + ')');
                }
                require(['echarts'], function (echarts) {
                    echarts.registerMap('china', chinaJson);
                    var option = {
                        hoverLayerThreshold: hoverLayerThreshold,
                        tooltip: {},
                        legend: {},
                        geo: [{
                            type: 'map',
                            map: 'china',
                            roam: true,
                            scaleLimit: {
                                min: 1.5,
                                max: 10
                            },
                            selectedMode: 'multiple'
                        }]
                    };

                    var chart = testHelper.create(echarts, 'main8', {
                        title: [
                            'Click button toggleSelected 内蒙古',
                            'Then hover and unhover the region, highlight state will not changed'
                        ],
                        option: option,
                        height: 400,
                        buttons: [{
                            text: 'toggleSelected 内蒙古',
                            onclick: function () {
                                chart.dispatchAction({
                                    type: 'geoToggleSelect',
                                    geoIndex: 0,
                                    name: '内蒙古'
                                });
                            }
                        }]
                    });
                });
            });
        </script>









    </body>
</html><|MERGE_RESOLUTION|>--- conflicted
+++ resolved
@@ -55,11 +55,8 @@
         <div id="info"></div>
 
         <div id="maina1"></div>
-<<<<<<< HEAD
         <div id="maina2"></div>
 
-=======
->>>>>>> bf360662
         <div id="mainb1"></div>
         <div id="mainb2"></div>
         <div id="mainb3"></div>
