{
  "allZero": 1,
  "appendData": 4,
  "area-large": 2,
  "area-stack": 2,
  "area2": 1,
  "aria-line-bar": 1,
  "aria-pie": 1,
  "axis-boundaryGap": 1,
  "axis-lastLabel": 5,
  "axis-multiple": 1,
  "axis-style": 2,
  "map-parallel": 1,
  "map": 3,
  "treemap-disk": 3,
  "axis": 1,
  "axisPosition": 2,
  "bar-label-rotation": 2,
  "bar-large": 2,
  "bar-overflow-time-plot": 3,
  "bar-polar-multi-series-radial": 1,
  "bar-polar-multi-series": 1,
  "bar-polar-null-data-radial": 1,
  "bar-polar-stack": 1,
  "bar-stack": 1,
  "bar-start": 1,
  "bar": 2,
  "bar3": 1,
  "bmap": 1,
  "boxplot-multi": 1,
  "boxplot": 1,
  "brush": 7,
  "brush2": 3,
  "brush3": 2,
  "calendar-converter": 1,
  "calendar-heatmap": 1,
  "calendar-month": 2,
  "candlestick-empty": 1,
  "candlestick-large": 4,
  "candlestick-large2": 1,
  "candlestick": 2,
  "candlestickConnect": 4,
  "color-mix-aqi": 1,
  "connect-dynamic": 2,
  "connect-manually": 1,
  "connect": 1,
  "connect2": 1,
  "css-transform": 4,
  "custom-children-remove": 1,
  "custom-hexbin": 1,
  "custom": 5,
  "dataZoom-action": 4,
  "dataZoom-axes": 4,
  "dataZoom-axis-type": 3,
  "dataZoom-clip": 3,
  "dataZoom-extreme": 1,
  "dataZoom-rainfall-connect": 1,
  "dataZoom-rainfall-inside": 1,
  "dataZoom-rainfall": 1,
  "dataZoom-scatter-category": 2,
  "dataZoom-scatter-hv-polar": 3,
  "dataZoom-scatter-hv": 1,
  "dataZoom-sync": 1,
  "dataZoom-toolbox": 6,
  "dataZoomHighPrecision": 3,
  "dynamic-splitNumber": 1,
  "ec-event": 4,
  "funnel": 2,
  "geo-map": 3,
  "geoScatter": 1,
  "getOption": 1,
  "graph-grid": 1,
  "graph-simple": 2,
  "graph": 2,
  "heatmap-map": 1,
  "heatmap": 1,
  "homepage3": 1,
  "hoverStyle": 12,
  "label-position": 1,
  "largeLine-tooltip": 1,
  "legend": 6,
  "line-animation": 1,
  "map-province": 1,
  "mapWorld": 1,
  "markArea": 1,
  "media-dataZoom": 1,
  "media-finance": 2,
  "media-pie": 1,
  "min-max-function": 1,
  "parallel-aqi": 1,
  "parallel-nutrients": 1,
  "pictorial-repeat": 5,
  "pie-action": 1,
  "pie-calculable": 1,
  "pie": 1,
  "polarLine": 1,
  "polarScatter": 1,
  "radar3": 1,
  "radar4": 1,
  "radar2": 1,
  "radar": 1,
  "sankey-depth": 1,
  "sankey-jump": 1,
  "sankey-level": 1,
  "scatter-random-stream-fix-axis": 1,
  "scatter-single-axis": 3,
  "scatterMatrix": 3,
  "sunburst-book": 1,
  "sunburst-canvas": 1,
  "symbol2": 1,
  "themeRiver": 1,
  "timeScale": 1,
  "timeScale2": 1,
  "toolbox-textStyle": 1,
  "toolbox-tooltip": 1,
  "tooltip-axisPointer": 20,
  "tooltip-cascade": 4,
  "tooltip-event": 1,
  "tooltip-link": 2,
  "tooltip-rich": 1,
  "tooltip-setOption": 2,
  "tooltip": 10,
  "tree-image": 1,
  "tree-legend": 1,
  "tree-radial": 1,
  "treemap-disk2": 2,
  "treemap-obama": 2,
  "treemap-option": 1,
  "treemap-option2": 2,
  "visualMap-categories": 1,
  "axes": 0,
  "stackBar-dataZoom": 7,
  "clip": 9,
  "dataZoom-scroll": 3,
  "map-contour": 2,
  "map-default": 1,
  "map-labels": 1,
<<<<<<< HEAD
  "polar-rounded": 2,
  "toolbox-title": 4
=======
  "gauge-simple": 2,
  "polar-rounded": 2
>>>>>>> d5c25225
}<|MERGE_RESOLUTION|>--- conflicted
+++ resolved
@@ -135,11 +135,7 @@
   "map-contour": 2,
   "map-default": 1,
   "map-labels": 1,
-<<<<<<< HEAD
   "polar-rounded": 2,
-  "toolbox-title": 4
-=======
-  "gauge-simple": 2,
-  "polar-rounded": 2
->>>>>>> d5c25225
+  "toolbox-title": 4,
+  "gauge-simple": 2
 }